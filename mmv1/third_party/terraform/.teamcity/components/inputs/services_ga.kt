--- conflicted
+++ resolved
@@ -751,17 +751,15 @@
         "displayName" to "Storage",
         "path" to "./google/services/storage"
     ),
-<<<<<<< HEAD
     "storagebatchoperations" to mapOf(
         "name" to "storagebatchoperations",
         "displayName" to "StorageBatchJobOperations",
         "path" to "./google/services/storagebatchoperations"
-=======
+    ),
     "storagecontrol" to mapOf(
         "name" to "storagecontrol",
         "displayName" to "Storagecontrol",
         "path" to "./google/services/storagecontrol"
->>>>>>> 1671743e
     ),
     "storageinsights" to mapOf(
         "name" to "storageinsights",
