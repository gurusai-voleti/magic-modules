--- conflicted
+++ resolved
@@ -756,17 +756,15 @@
         "displayName" to "Storage",
         "path" to "./google-beta/services/storage"
     ),
-<<<<<<< HEAD
     "storagebatchoperations" to mapOf(
         "name" to "storagebatchoperations",
         "displayName" to "StorageBatchJobOperations",
         "path" to "./google-beta/services/storagebatchoperations"
-=======
+    ),
     "storagecontrol" to mapOf(
         "name" to "storagecontrol",
         "displayName" to "Storagecontrol",
         "path" to "./google-beta/services/storagecontrol"
->>>>>>> 1671743e
     ),
     "storageinsights" to mapOf(
         "name" to "storageinsights",
