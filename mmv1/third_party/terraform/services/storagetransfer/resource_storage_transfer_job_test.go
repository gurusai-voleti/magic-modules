// Copyright (c) HashiCorp, Inc.
// SPDX-License-Identifier: MPL-2.0
package storagetransfer_test

import (
	"fmt"
	"testing"

	"github.com/hashicorp/terraform-plugin-testing/helper/resource"
	"github.com/hashicorp/terraform-plugin-testing/terraform"
	"github.com/hashicorp/terraform-provider-google/google/acctest"
	"github.com/hashicorp/terraform-provider-google/google/envvar"
)

func TestAccStorageTransferJob_basic(t *testing.T) {
	t.Parallel()

	testDataSourceBucketName := acctest.RandString(t, 10)
	testDataSinkName := acctest.RandString(t, 10)
	testTransferJobDescription := acctest.RandString(t, 10)
	testUpdatedDataSourceBucketName := acctest.RandString(t, 10)
	testUpdatedDataSinkBucketName := acctest.RandString(t, 10)
	testUpdatedTransferJobDescription := acctest.RandString(t, 10)
	testPubSubTopicName := fmt.Sprintf("tf-test-topic-%s", acctest.RandString(t, 10))

	acctest.VcrTest(t, resource.TestCase{
		PreCheck:                 func() { acctest.AccTestPreCheck(t) },
		ProtoV5ProviderFactories: acctest.ProtoV5ProviderFactories(t),
		CheckDestroy:             testAccStorageTransferJobDestroyProducer(t),
		Steps: []resource.TestStep{
			{
				Config: testAccStorageTransferJob_omitNotificationConfig(envvar.GetTestProjectFromEnv(), testDataSourceBucketName, testDataSinkName, testTransferJobDescription),
			},
			{
				ResourceName:      "google_storage_transfer_job.transfer_job",
				ImportState:       true,
				ImportStateVerify: true,
			},
			{
				Config: testAccStorageTransferJob_omitSchedule(envvar.GetTestProjectFromEnv(), testDataSourceBucketName, testDataSinkName, testTransferJobDescription),
			},
			{
				ResourceName:      "google_storage_transfer_job.transfer_job",
				ImportState:       true,
				ImportStateVerify: true,
			},
			{
				Config: testAccStorageTransferJob_basic(envvar.GetTestProjectFromEnv(), testDataSourceBucketName, testDataSinkName, testTransferJobDescription, testPubSubTopicName),
			},
			{
				ResourceName:      "google_storage_transfer_job.transfer_job",
				ImportState:       true,
				ImportStateVerify: true,
			},
			{
				Config: testAccStorageTransferJob_basic(envvar.GetTestProjectFromEnv(), testUpdatedDataSourceBucketName, testDataSinkName, testTransferJobDescription, testPubSubTopicName),
			},
			{
				ResourceName:      "google_storage_transfer_job.transfer_job",
				ImportState:       true,
				ImportStateVerify: true,
			},
			{
				Config: testAccStorageTransferJob_basic(envvar.GetTestProjectFromEnv(), testUpdatedDataSourceBucketName, testUpdatedDataSinkBucketName, testTransferJobDescription, testPubSubTopicName),
			},
			{
				ResourceName:      "google_storage_transfer_job.transfer_job",
				ImportState:       true,
				ImportStateVerify: true,
			},
			{
				Config: testAccStorageTransferJob_basic(envvar.GetTestProjectFromEnv(), testUpdatedDataSourceBucketName, testUpdatedDataSinkBucketName, testUpdatedTransferJobDescription, testPubSubTopicName),
			},
			{
				ResourceName:      "google_storage_transfer_job.transfer_job",
				ImportState:       true,
				ImportStateVerify: true,
			},
		},
	})
}

func TestAccStorageTransferJob_updateLoggingConfig(t *testing.T) {
	t.Parallel()

	testDataSourceBucketName := acctest.RandString(t, 10)
	testDataSinkName := acctest.RandString(t, 10)
	testTransferJobDescription := acctest.RandString(t, 10)

	acctest.VcrTest(t, resource.TestCase{
		PreCheck:                 func() { acctest.AccTestPreCheck(t) },
		ProtoV5ProviderFactories: acctest.ProtoV5ProviderFactories(t),
		CheckDestroy:             testAccStorageTransferJobDestroyProducer(t),
		Steps: []resource.TestStep{
			{
				Config: testAccStorageTransferJob_noLoggingConfig(envvar.GetTestProjectFromEnv(), testDataSourceBucketName, testDataSinkName, testTransferJobDescription),
			},
			{
				ResourceName:      "google_storage_transfer_job.transfer_job",
				ImportState:       true,
				ImportStateVerify: true,
			},
			{
				Config: testAccStorageTransferJob_loggingConfig(envvar.GetTestProjectFromEnv(), testDataSourceBucketName, testDataSinkName, testTransferJobDescription),
			},
			{
				ResourceName:      "google_storage_transfer_job.transfer_job",
				ImportState:       true,
				ImportStateVerify: true,
			},
		},
	})
}

func TestAccStorageTransferReplicationJob_basic(t *testing.T) {
	t.Parallel()

	acctest.BootstrapIamMembers(t, []acctest.IamMember{
		{
			Member: "serviceAccount:service-{project_number}@gs-project-accounts.iam.gserviceaccount.com",
			Role:   "roles/pubsub.publisher",
		},
		{
			Member: "serviceAccount:project-{project_number}@storage-transfer-service.iam.gserviceaccount.com",
			Role:   "roles/storagetransfer.serviceAgent",
		},
	})

	testDataSourceBucketName := acctest.RandString(t, 10)
	testDataSinkName := acctest.RandString(t, 10)
	testTransferReplicationJobDescription := acctest.RandString(t, 10)
	testUpdatedTransferReplicationJobDescription := acctest.RandString(t, 10)
	testOverwriteWhen := []string{"ALWAYS", "NEVER", "DIFFERENT"}

	acctest.VcrTest(t, resource.TestCase{
		PreCheck:                 func() { acctest.AccTestPreCheck(t) },
		ProtoV5ProviderFactories: acctest.ProtoV5ProviderFactories(t),
		CheckDestroy:             testAccStorageTransferJobDestroyProducer(t),
		Steps: []resource.TestStep{
			{
				Config: testAccStorageTransferReplicationJob_basic(envvar.GetTestProjectFromEnv(), testDataSourceBucketName, testDataSinkName, testTransferReplicationJobDescription),
			},
			{
				ResourceName:      "google_storage_transfer_job.transfer_job",
				ImportState:       true,
				ImportStateVerify: true,
			},
			{
				Config: testAccStorageTransferReplicationJob_basic(envvar.GetTestProjectFromEnv(), testDataSourceBucketName, testDataSinkName, testUpdatedTransferReplicationJobDescription),
			},
			{
				ResourceName:      "google_storage_transfer_job.transfer_job",
				ImportState:       true,
				ImportStateVerify: true,
			},
			{
				Config: testAccStorageTransferReplicationJob_with_transferOptions(envvar.GetTestProjectFromEnv(), testDataSourceBucketName, testDataSinkName, testUpdatedTransferReplicationJobDescription, true, false, testOverwriteWhen[0]),
			},
			{
				ResourceName:      "google_storage_transfer_job.transfer_job",
				ImportState:       true,
				ImportStateVerify: true,
			},
			{
				Config: testAccStorageTransferReplicationJob_with_transferOptions(envvar.GetTestProjectFromEnv(), testDataSourceBucketName, testDataSinkName, testUpdatedTransferReplicationJobDescription, false, false, testOverwriteWhen[1]),
			},
			{
				ResourceName:      "google_storage_transfer_job.transfer_job",
				ImportState:       true,
				ImportStateVerify: true,
			},
			{
				Config: testAccStorageTransferReplicationJob_with_transferOptions(envvar.GetTestProjectFromEnv(), testDataSourceBucketName, testDataSinkName, testUpdatedTransferReplicationJobDescription, false, false, testOverwriteWhen[2]),
			},
			{
				ResourceName:      "google_storage_transfer_job.transfer_job",
				ImportState:       true,
				ImportStateVerify: true,
			},
			{
				Config: testAccStorageTransferReplicationJob_with_metadataOptions(envvar.GetTestProjectFromEnv(), testDataSourceBucketName, testDataSinkName, testUpdatedTransferReplicationJobDescription, false, false, testOverwriteWhen[2]),
			},
			{
				ResourceName:      "google_storage_transfer_job.transfer_job",
				ImportState:       true,
				ImportStateVerify: true,
			},
		}})
}

func TestAccStorageTransferJob_transferJobName(t *testing.T) {
	t.Parallel()

	testDataSourceBucketName := acctest.RandString(t, 10)
	testDataSinkName := acctest.RandString(t, 10)
	testTransferJobDescription := acctest.RandString(t, 10)
	testTransferJobName := fmt.Sprintf("tf-test-transfer-job-%s", acctest.RandString(t, 10))

	acctest.VcrTest(t, resource.TestCase{
		PreCheck:                 func() { acctest.AccTestPreCheck(t) },
		ProtoV5ProviderFactories: acctest.ProtoV5ProviderFactories(t),
		CheckDestroy:             testAccStorageTransferJobDestroyProducer(t),
		Steps: []resource.TestStep{
			{
				Config: testAccStorageTransferJob_transferJobName(envvar.GetTestProjectFromEnv(), testDataSourceBucketName, testDataSinkName, testTransferJobDescription, testTransferJobName),
			},
			{
				ResourceName:      "google_storage_transfer_job.transfer_job",
				ImportState:       true,
				ImportStateVerify: true,
			},
		},
	})
}

func TestAccStorageTransferJob_omitScheduleEndDate(t *testing.T) {
	t.Parallel()

	testDataSourceBucketName := acctest.RandString(t, 10)
	testDataSinkName := acctest.RandString(t, 10)
	testTransferJobDescription := acctest.RandString(t, 10)

	acctest.VcrTest(t, resource.TestCase{
		PreCheck:                 func() { acctest.AccTestPreCheck(t) },
		ProtoV5ProviderFactories: acctest.ProtoV5ProviderFactories(t),
		CheckDestroy:             testAccStorageTransferJobDestroyProducer(t),
		Steps: []resource.TestStep{
			{
				Config: testAccStorageTransferJob_omitScheduleEndDate(envvar.GetTestProjectFromEnv(), testDataSourceBucketName, testDataSinkName, testTransferJobDescription),
			},
			{
				ResourceName:      "google_storage_transfer_job.transfer_job",
				ImportState:       true,
				ImportStateVerify: true,
			},
		},
	})
}

func TestAccStorageTransferJob_posixSource(t *testing.T) {
	t.Parallel()

	acctest.BootstrapIamMembers(t, []acctest.IamMember{
		{
			Member: "serviceAccount:project-{project_number}@storage-transfer-service.iam.gserviceaccount.com",
			Role:   "roles/pubsub.admin",
		},
	})

	testDataSinkName := acctest.RandString(t, 10)
	testTransferJobDescription := acctest.RandString(t, 10)
	testSourceAgentPoolName := fmt.Sprintf("tf-test-source-agent-pool-%s", acctest.RandString(t, 10))

	acctest.VcrTest(t, resource.TestCase{
		PreCheck:                 func() { acctest.AccTestPreCheck(t) },
		ProtoV5ProviderFactories: acctest.ProtoV5ProviderFactories(t),
		CheckDestroy:             testAccStorageTransferJobDestroyProducer(t),
		Steps: []resource.TestStep{
			{
				Config: testAccStorageTransferJob_posixSource(envvar.GetTestProjectFromEnv(), testDataSinkName, testTransferJobDescription, testSourceAgentPoolName),
			},
			{
				ResourceName:      "google_storage_transfer_job.transfer_job",
				ImportState:       true,
				ImportStateVerify: true,
			},
			{
				Config: testAccStorageTransferJob_posixSourceLoggingConfig(envvar.GetTestProjectFromEnv(), testDataSinkName, testTransferJobDescription, testSourceAgentPoolName),
			},
			{
				ResourceName:      "google_storage_transfer_job.transfer_job",
				ImportState:       true,
				ImportStateVerify: true,
			},
		},
	})
}
func TestAccStorageTransferJob_posixSink(t *testing.T) {
	t.Parallel()

	acctest.BootstrapIamMembers(t, []acctest.IamMember{
		{
			Member: "serviceAccount:project-{project_number}@storage-transfer-service.iam.gserviceaccount.com",
			Role:   "roles/pubsub.admin",
		},
	})

	testDataSourceName := acctest.RandString(t, 10)
	testTransferJobDescription := acctest.RandString(t, 10)
	testSinkAgentPoolName := fmt.Sprintf("tf-test-sink-agent-pool-%s", acctest.RandString(t, 10))

	acctest.VcrTest(t, resource.TestCase{
		PreCheck:                 func() { acctest.AccTestPreCheck(t) },
		ProtoV5ProviderFactories: acctest.ProtoV5ProviderFactories(t),
		CheckDestroy:             testAccStorageTransferJobDestroyProducer(t),
		Steps: []resource.TestStep{
			{
				Config: testAccStorageTransferJob_posixSink(envvar.GetTestProjectFromEnv(), testDataSourceName, testTransferJobDescription, testSinkAgentPoolName),
			},
			{
				ResourceName:      "google_storage_transfer_job.transfer_job",
				ImportState:       true,
				ImportStateVerify: true,
			},
		},
	})
}

func TestAccStorageTransferJob_transferOptions(t *testing.T) {
	t.Parallel()

	testDataSourceBucketName := acctest.RandString(t, 10)
	testDataSinkName := acctest.RandString(t, 10)
	testTransferJobDescription := acctest.RandString(t, 10)
	testOverwriteWhen := []string{"ALWAYS", "NEVER", "DIFFERENT"}
	testPubSubTopicName := fmt.Sprintf("tf-test-topic-%s", acctest.RandString(t, 10))

	acctest.VcrTest(t, resource.TestCase{
		PreCheck:                 func() { acctest.AccTestPreCheck(t) },
		ProtoV5ProviderFactories: acctest.ProtoV5ProviderFactories(t),
		CheckDestroy:             testAccStorageTransferJobDestroyProducer(t),
		Steps: []resource.TestStep{
			{
				Config: testAccStorageTransferJob_basic(envvar.GetTestProjectFromEnv(), testDataSourceBucketName, testDataSinkName, testTransferJobDescription, testPubSubTopicName),
			},
			{
				ResourceName:      "google_storage_transfer_job.transfer_job",
				ImportState:       true,
				ImportStateVerify: true,
			},
			{
				Config: testAccStorageTransferJob_transferOptions(envvar.GetTestProjectFromEnv(), testDataSourceBucketName, testDataSinkName, testTransferJobDescription, false, false, false, testOverwriteWhen[0], testPubSubTopicName),
			},
			{
				ResourceName:      "google_storage_transfer_job.transfer_job",
				ImportState:       true,
				ImportStateVerify: true,
			},
			{
				Config: testAccStorageTransferJob_transferOptions(envvar.GetTestProjectFromEnv(), testDataSourceBucketName, testDataSinkName, testTransferJobDescription, true, true, false, testOverwriteWhen[1], testPubSubTopicName),
			},
			{
				ResourceName:      "google_storage_transfer_job.transfer_job",
				ImportState:       true,
				ImportStateVerify: true,
			},
			{
				Config: testAccStorageTransferJob_transferOptions(envvar.GetTestProjectFromEnv(), testDataSourceBucketName, testDataSinkName, testTransferJobDescription, true, false, true, testOverwriteWhen[2], testPubSubTopicName),
			},
			{
				ResourceName:      "google_storage_transfer_job.transfer_job",
				ImportState:       true,
				ImportStateVerify: true,
			},
		},
	})
}

func TestAccStorageTransferJob_eventStream(t *testing.T) {
	t.Parallel()

	testDataSourceBucketName := acctest.RandString(t, 10)
	testDataSinkName := acctest.RandString(t, 10)
	testTransferJobDescription := acctest.RandString(t, 10)
	testPubSubTopicName := fmt.Sprintf("tf-test-topic-%s", acctest.RandString(t, 10))
	testEventStreamPubSubTopicName := fmt.Sprintf("tf-test-topic-%s", acctest.RandString(t, 10))
	testPubSubSubscriptionName := fmt.Sprintf("tf-test-subscription-%s", acctest.RandString(t, 10))
	eventStreamStart := []string{"2014-10-02T15:01:23Z", "2019-10-02T15:01:23Z"}
	eventStreamEnd := []string{"2022-10-02T15:01:23Z", "2032-10-02T15:01:23Z"}

	acctest.VcrTest(t, resource.TestCase{
		PreCheck:                 func() { acctest.AccTestPreCheck(t) },
		ProtoV5ProviderFactories: acctest.ProtoV5ProviderFactories(t),
		CheckDestroy:             testAccStorageTransferJobDestroyProducer(t),
		Steps: []resource.TestStep{
			{
				Config: testAccStorageTransferJob_basic(envvar.GetTestProjectFromEnv(), testDataSourceBucketName, testDataSinkName, testTransferJobDescription, testPubSubTopicName),
			},
			{
				ResourceName:      "google_storage_transfer_job.transfer_job",
				ImportState:       true,
				ImportStateVerify: true,
			},
			{
				Config: testAccStorageTransferJob_eventStream(envvar.GetTestProjectFromEnv(), testDataSourceBucketName, testDataSinkName, testEventStreamPubSubTopicName, testPubSubSubscriptionName, testTransferJobDescription, eventStreamStart[0], eventStreamEnd[0]),
			},
			{
				ResourceName:      "google_storage_transfer_job.transfer_job",
				ImportState:       true,
				ImportStateVerify: true,
			},
			{
				Config: testAccStorageTransferJob_eventStream(envvar.GetTestProjectFromEnv(), testDataSourceBucketName, testDataSinkName, testEventStreamPubSubTopicName, testPubSubSubscriptionName, testTransferJobDescription, eventStreamStart[1], eventStreamEnd[0]),
			},
			{
				ResourceName:      "google_storage_transfer_job.transfer_job",
				ImportState:       true,
				ImportStateVerify: true,
			},
			{
				Config: testAccStorageTransferJob_eventStream(envvar.GetTestProjectFromEnv(), testDataSourceBucketName, testDataSinkName, testEventStreamPubSubTopicName, testPubSubSubscriptionName, testTransferJobDescription, eventStreamStart[1], eventStreamEnd[1]),
			},
			{
				ResourceName:      "google_storage_transfer_job.transfer_job",
				ImportState:       true,
				ImportStateVerify: true,
			},
		},
	})
}

func TestAccStorageTransferJob_objectConditions(t *testing.T) {
	t.Parallel()

	testDataSourceBucketName := acctest.RandString(t, 10)
	testDataSinkName := acctest.RandString(t, 10)
	testTransferJobDescription := acctest.RandString(t, 10)
	testPubSubTopicName := fmt.Sprintf("tf-test-topic-%s", acctest.RandString(t, 10))

	acctest.VcrTest(t, resource.TestCase{
		PreCheck:                 func() { acctest.AccTestPreCheck(t) },
		ProtoV5ProviderFactories: acctest.ProtoV5ProviderFactories(t),
		CheckDestroy:             testAccStorageTransferJobDestroyProducer(t),
		Steps: []resource.TestStep{
			{
				Config: testAccStorageTransferJob_basic(envvar.GetTestProjectFromEnv(), testDataSourceBucketName, testDataSinkName, testTransferJobDescription, testPubSubTopicName),
			},
			{
				ResourceName:      "google_storage_transfer_job.transfer_job",
				ImportState:       true,
				ImportStateVerify: true,
			},
			{
				Config: testAccStorageTransferJob_objectConditions(envvar.GetTestProjectFromEnv(), testDataSourceBucketName, testDataSinkName, testTransferJobDescription, testPubSubTopicName),
			},
			{
				ResourceName:      "google_storage_transfer_job.transfer_job",
				ImportState:       true,
				ImportStateVerify: true,
			},
		},
	})
}

func TestAccStorageTransferJob_metadataOptions(t *testing.T) {
	t.Parallel()

	testDataSourceBucketName := acctest.RandString(t, 10)
	testDataSinkName := acctest.RandString(t, 10)
	testTransferJobDescription := acctest.RandString(t, 10)

	acctest.VcrTest(t, resource.TestCase{
		PreCheck:                 func() { acctest.AccTestPreCheck(t) },
		ProtoV5ProviderFactories: acctest.ProtoV5ProviderFactories(t),
		CheckDestroy:             testAccStorageTransferJobDestroyProducer(t),
		Steps: []resource.TestStep{
			{
				Config: testAccStorageTransferJob_basicWithNoMetadataOptions(envvar.GetTestProjectFromEnv(), testDataSourceBucketName, testDataSinkName, testTransferJobDescription),
			},
			{
				ResourceName:      "google_storage_transfer_job.transfer_job",
				ImportState:       true,
				ImportStateVerify: true,
			},
			{
				Config: testAccStorageTransferJob_withMetadataOptions(envvar.GetTestProjectFromEnv(), testDataSourceBucketName, testDataSinkName, testTransferJobDescription),
			},
			{
				ResourceName:      "google_storage_transfer_job.transfer_job",
				ImportState:       true,
				ImportStateVerify: true,
			},
		},
	})
}

func TestAccStorageTransferJob_notificationConfig(t *testing.T) {
	t.Parallel()

	testDataSourceBucketName := acctest.RandString(t, 10)
	testDataSinkName := acctest.RandString(t, 10)
	testTransferJobDescription := acctest.RandString(t, 10)
	noneNotificationConfigPayloadFormat := "NONE"
	testPubSubTopicName := fmt.Sprintf("tf-test-topic-%s", acctest.RandString(t, 10))
	testPubSubTopicNameUpdate := fmt.Sprintf("tf-test-topic-%s", acctest.RandString(t, 10))

	acctest.VcrTest(t, resource.TestCase{
		PreCheck:                 func() { acctest.AccTestPreCheck(t) },
		ProtoV5ProviderFactories: acctest.ProtoV5ProviderFactories(t),
		CheckDestroy:             testAccStorageTransferJobDestroyProducer(t),
		Steps: []resource.TestStep{
			{
				Config: testAccStorageTransferJob_basic(envvar.GetTestProjectFromEnv(), testDataSourceBucketName, testDataSinkName, testTransferJobDescription, testPubSubTopicName),
			},
			{
				ResourceName:      "google_storage_transfer_job.transfer_job",
				ImportState:       true,
				ImportStateVerify: true,
			},
			{
				Config: testAccStorageTransferJob_basic(envvar.GetTestProjectFromEnv(), testDataSourceBucketName, testDataSinkName, testTransferJobDescription, testPubSubTopicNameUpdate),
			},
			{
				ResourceName:      "google_storage_transfer_job.transfer_job",
				ImportState:       true,
				ImportStateVerify: true,
			},
			{
				Config: testAccStorageTransferJob_notificationPayloadFormat(envvar.GetTestProjectFromEnv(), testDataSourceBucketName, testDataSinkName, testTransferJobDescription, testPubSubTopicNameUpdate, noneNotificationConfigPayloadFormat),
			},
			{
				ResourceName:      "google_storage_transfer_job.transfer_job",
				ImportState:       true,
				ImportStateVerify: true,
			},
			{
				Config: testAccStorageTransferJob_notificationEventTypesUpdate(envvar.GetTestProjectFromEnv(), testDataSourceBucketName, testDataSinkName, testTransferJobDescription, testPubSubTopicNameUpdate, noneNotificationConfigPayloadFormat),
			},
			{
				ResourceName:      "google_storage_transfer_job.transfer_job",
				ImportState:       true,
				ImportStateVerify: true,
			},
			{
				Config: testAccStorageTransferJob_omitNotificationEventTypes(envvar.GetTestProjectFromEnv(), testDataSourceBucketName, testDataSinkName, testTransferJobDescription, testPubSubTopicNameUpdate),
			},
			{
				ResourceName:      "google_storage_transfer_job.transfer_job",
				ImportState:       true,
				ImportStateVerify: true,
			},
		},
	})
}

func TestAccStorageTransferJob_hdfsSource(t *testing.T) {
	t.Parallel()

	acctest.BootstrapIamMembers(t, []acctest.IamMember{
		{
			Member: "serviceAccount:project-{project_number}@storage-transfer-service.iam.gserviceaccount.com",
			Role:   "roles/pubsub.admin",
		},
	})

	testDataSinkName := acctest.RandString(t, 10)
	otherDataSinkName := acctest.RandString(t, 10)
	testTransferJobDescription := acctest.RandString(t, 10)
	testSourceAgentPoolName := fmt.Sprintf("tf-test-source-agent-pool-%s", acctest.RandString(t, 10))

	acctest.VcrTest(t, resource.TestCase{
		PreCheck:                 func() { acctest.AccTestPreCheck(t) },
		ProtoV5ProviderFactories: acctest.ProtoV5ProviderFactories(t),
		CheckDestroy:             testAccStorageTransferJobDestroyProducer(t),
		Steps: []resource.TestStep{
			{
				Config: testAccStorageTransferJob_hdfsSource(envvar.GetTestProjectFromEnv(), testDataSinkName, testTransferJobDescription, testSourceAgentPoolName, "/root/", ""),
			},
			{
				ResourceName:      "google_storage_transfer_job.transfer_job",
				ImportState:       true,
				ImportStateVerify: true,
			},
			{
				Config: testAccStorageTransferJob_hdfsSource(envvar.GetTestProjectFromEnv(), otherDataSinkName, testTransferJobDescription, testSourceAgentPoolName, "/root/dir/", "object/"),
			},
			{
				ResourceName:      "google_storage_transfer_job.transfer_job",
				ImportState:       true,
				ImportStateVerify: true,
			},
		},
	})
}

func TestAccStorageTransferJob_withServiceAccount(t *testing.T) {
	t.Parallel()

	testTransferJobDescription := acctest.RandString(t, 10)
	testSourceBucketName := fmt.Sprintf("tf-acc-source-%s", acctest.RandString(t, 10))
	testSinkBucketName := fmt.Sprintf("tf-acc-sink-%s", acctest.RandString(t, 10))
	testServiceAccountId := fmt.Sprintf("tf-acc-sa1-%s", acctest.RandString(t, 10))
	testUpdatedServiceAccountId := fmt.Sprintf("tf-acc-sa2-%s", acctest.RandString(t, 10))

	acctest.VcrTest(t, resource.TestCase{
		PreCheck:                 func() { acctest.AccTestPreCheck(t) },
		ProtoV5ProviderFactories: acctest.ProtoV5ProviderFactories(t),
		CheckDestroy:             testAccStorageTransferJobDestroyProducer(t),
		ExternalProviders: map[string]resource.ExternalProvider{
			"time": {},
		},
		Steps: []resource.TestStep{
			{
				Config: testAccStorageTransferJob_withServiceAccount(testTransferJobDescription, testSourceBucketName, testSinkBucketName, testServiceAccountId, envvar.GetTestProjectFromEnv()),
				Check: resource.ComposeAggregateTestCheckFunc(
					resource.TestCheckResourceAttr("google_storage_transfer_job.with_sa", "service_account", fmt.Sprintf("%s@%s.iam.gserviceaccount.com", testServiceAccountId, envvar.GetTestProjectFromEnv())),
				),
			},
			{
				ResourceName:      "google_storage_transfer_job.with_sa",
				ImportState:       true,
				ImportStateVerify: true,
			},
			{
				Config: testAccStorageTransferJob_withServiceAccount_updated(testTransferJobDescription, testSourceBucketName, testSinkBucketName, testServiceAccountId, testUpdatedServiceAccountId, envvar.GetTestProjectFromEnv()),
				Check: resource.ComposeAggregateTestCheckFunc(
					resource.TestCheckResourceAttr("google_storage_transfer_job.with_sa", "service_account", fmt.Sprintf("%s@%s.iam.gserviceaccount.com", testUpdatedServiceAccountId, envvar.GetTestProjectFromEnv())),
				),
			},
			{
				ResourceName:      "google_storage_transfer_job.with_sa",
				ImportState:       true,
				ImportStateVerify: true,
			},
			{
				Config: testAccStorageTransferJob_withServiceAccount_removed(testTransferJobDescription, testSourceBucketName, testSinkBucketName, envvar.GetTestProjectFromEnv()),
			},
			{
				ResourceName:      "google_storage_transfer_job.with_sa",
				ImportState:       true,
				ImportStateVerify: true,
			},
		},
	})
}

func TestAccStorageTransferJob_transferUpdateToEmptyString(t *testing.T) {
	t.Parallel()

	testDataSourceBucketName := acctest.RandString(t, 10)
	testDataSinkName := acctest.RandString(t, 10)
	testTransferJobDescription := acctest.RandString(t, 10)
	testTransferJobName := fmt.Sprintf("tf-test-transfer-job-%s", acctest.RandString(t, 10))

	acctest.VcrTest(t, resource.TestCase{
		PreCheck:                 func() { acctest.AccTestPreCheck(t) },
		ProtoV5ProviderFactories: acctest.ProtoV5ProviderFactories(t),
		CheckDestroy:             testAccStorageTransferJobDestroyProducer(t),
		Steps: []resource.TestStep{
			{
				Config: testAccStorageTransferJob_transferJobGcsPath(envvar.GetTestProjectFromEnv(), testDataSourceBucketName, testDataSinkName, testTransferJobDescription, testTransferJobName, "bar/"),
			},
			{
				Config: testAccStorageTransferJob_transferJobGcsPath(envvar.GetTestProjectFromEnv(), testDataSourceBucketName, testDataSinkName, testTransferJobDescription, testTransferJobName, ""),
			},
			{
				Config: testAccStorageTransferJob_transferJobGcsPath(envvar.GetTestProjectFromEnv(), testDataSourceBucketName, testDataSinkName, testTransferJobDescription, testTransferJobName, "bar/"),
			},
		},
	})
}

func testAccStorageTransferJobDestroyProducer(t *testing.T) func(s *terraform.State) error {
	return func(s *terraform.State) error {
		config := acctest.GoogleProviderConfig(t)

		for _, rs := range s.RootModule().Resources {
			if rs.Type != "google_storage_transfer_job" {
				continue
			}

			rs_attr := rs.Primary.Attributes
			name, ok := rs_attr["name"]
			if !ok {
				return fmt.Errorf("No name set")
			}

			project, err := acctest.GetTestProject(rs.Primary, config)
			if err != nil {
				return err
			}

			res, err := config.NewStorageTransferClient(config.UserAgent).TransferJobs.Get(name, project).Do()
			if err != nil {
				return fmt.Errorf("Transfer Job does not exist, should exist and be DELETED")
			}
			if res.Status != "DELETED" {
				return fmt.Errorf("Transfer Job not set to DELETED")
			}
		}

		return nil
	}
}

func testAccStorageTransferJob_omitSchedule(project string, dataSourceBucketName string, dataSinkBucketName string, transferJobDescription string) string {
	return fmt.Sprintf(`
data "google_storage_transfer_project_service_account" "default" {
  project = "%s"
}

resource "google_storage_bucket" "data_source" {
  name          = "%s"
  project       = "%s"
  location      = "US"
  force_destroy = true
  uniform_bucket_level_access = true
}

resource "google_storage_bucket_iam_member" "data_source" {
  bucket = google_storage_bucket.data_source.name
  role   = "roles/storage.admin"
  member = "serviceAccount:${data.google_storage_transfer_project_service_account.default.email}"
}

resource "google_storage_bucket" "data_sink" {
  name          = "%s"
  project       = "%s"
  location      = "US"
  force_destroy = true
  uniform_bucket_level_access = true
}

resource "google_storage_bucket_iam_member" "data_sink" {
  bucket = google_storage_bucket.data_sink.name
  role   = "roles/storage.admin"
  member = "serviceAccount:${data.google_storage_transfer_project_service_account.default.email}"
}

resource "google_storage_transfer_job" "transfer_job" {
  description = "%s"
  project     = "%s"

  transfer_spec {
    gcs_data_source {
      bucket_name = google_storage_bucket.data_source.name
      path  = "foo/bar/"
    }
    gcs_data_sink {
      bucket_name = google_storage_bucket.data_sink.name
      path  = "foo/bar/"
    }
  }

  depends_on = [
    google_storage_bucket_iam_member.data_source,
    google_storage_bucket_iam_member.data_sink,
  ]
}
`, project, dataSourceBucketName, project, dataSinkBucketName, project, transferJobDescription, project)
}

func testAccStorageTransferJob_eventStream(project string, dataSourceBucketName string, dataSinkBucketName string, pubsubTopicName string, pubsubSubscriptionName string, transferJobDescription string, eventStreamStart string, eventStreamEnd string) string {
	return fmt.Sprintf(`
data "google_storage_transfer_project_service_account" "default" {
  project = "%s"
}

resource "google_storage_bucket" "data_source" {
  name          = "%s"
  project       = "%s"
  location      = "US"
  force_destroy = true
  uniform_bucket_level_access = true
}

resource "google_storage_bucket_iam_member" "data_source" {
  bucket = google_storage_bucket.data_source.name
  role   = "roles/storage.admin"
  member = "serviceAccount:${data.google_storage_transfer_project_service_account.default.email}"
}

resource "google_storage_bucket" "data_sink" {
  name          = "%s"
  project       = "%s"
  location      = "US"
  force_destroy = true
  uniform_bucket_level_access = true
}

resource "google_storage_bucket_iam_member" "data_sink" {
  bucket = google_storage_bucket.data_sink.name
  role   = "roles/storage.admin"
  member = "serviceAccount:${data.google_storage_transfer_project_service_account.default.email}"
}

resource "google_pubsub_subscription_iam_member" "editor" {
  subscription = google_pubsub_subscription.example.name
  role         = "roles/editor"
  member       = "serviceAccount:${data.google_storage_transfer_project_service_account.default.email}"
}

resource "google_pubsub_topic" "example" {
  name = "%s"
}

resource "google_pubsub_subscription" "example" {
  name  = "%s"
  topic = google_pubsub_topic.example.name

  ack_deadline_seconds = 20

  labels = {
    foo = "bar"
  }

  push_config {
    push_endpoint = "https://example.com/push"

    attributes = {
      x-goog-version = "v1"
    }
  }
}

resource "google_storage_transfer_job" "transfer_job" {
  description = "%s"
  project     = "%s"

  event_stream {
    name = google_pubsub_subscription.example.id
    event_stream_start_time = "%s"
    event_stream_expiration_time = "%s"
  }

  transfer_spec {
    gcs_data_source {
      bucket_name = google_storage_bucket.data_source.name
      path  = "foo/bar/"
    }
    gcs_data_sink {
      bucket_name = google_storage_bucket.data_sink.name
      path  = "foo/bar/"
    }
  }

  depends_on = [
    google_storage_bucket_iam_member.data_source,
    google_storage_bucket_iam_member.data_sink,
    google_pubsub_subscription_iam_member.editor,
  ]
}
`, project, dataSourceBucketName, project, dataSinkBucketName, project, pubsubTopicName, pubsubSubscriptionName, transferJobDescription, project, eventStreamStart, eventStreamEnd)
}

func testAccStorageTransferJob_omitNotificationConfig(project string, dataSourceBucketName string, dataSinkBucketName string, transferJobDescription string) string {
	return fmt.Sprintf(`
data "google_storage_transfer_project_service_account" "default" {
  project = "%s"
}

resource "google_storage_bucket" "data_source" {
  name          = "%s"
  project       = "%s"
  location      = "US"
  force_destroy = true
  uniform_bucket_level_access = true
}

resource "google_storage_bucket_iam_member" "data_source" {
  bucket = google_storage_bucket.data_source.name
  role   = "roles/storage.admin"
  member = "serviceAccount:${data.google_storage_transfer_project_service_account.default.email}"
}

resource "google_storage_bucket" "data_sink" {
  name          = "%s"
  project       = "%s"
  location      = "US"
  force_destroy = true
  uniform_bucket_level_access = true
}

resource "google_storage_bucket_iam_member" "data_sink" {
  bucket = google_storage_bucket.data_sink.name
  role   = "roles/storage.admin"
  member = "serviceAccount:${data.google_storage_transfer_project_service_account.default.email}"
}

resource "google_storage_transfer_job" "transfer_job" {
  description = "%s"
  project     = "%s"

  transfer_spec {
    gcs_data_source {
      bucket_name = google_storage_bucket.data_source.name
      path  = "foo/bar/"
    }
    gcs_data_sink {
      bucket_name = google_storage_bucket.data_sink.name
      path  = "foo/bar/"
    }
  }

  schedule {
    schedule_start_date {
      year  = 2018
      month = 10
      day   = 1
    }
    schedule_end_date {
      year  = 2019
      month = 10
      day   = 1
    }
    start_time_of_day {
      hours   = 0
      minutes = 30
      seconds = 0
      nanos   = 0
    }
	  repeat_interval = "604800s"
  }

  depends_on = [
    google_storage_bucket_iam_member.data_source,
    google_storage_bucket_iam_member.data_sink,
  ]
}
`, project, dataSourceBucketName, project, dataSinkBucketName, project, transferJobDescription, project)
}

func testAccStorageTransferJob_basic(project string, dataSourceBucketName string, dataSinkBucketName string, transferJobDescription string, pubsubTopicName string) string {
	return fmt.Sprintf(`
data "google_storage_transfer_project_service_account" "default" {
  project = "%s"
}

resource "google_storage_bucket" "data_source" {
  name          = "%s"
  project       = "%s"
  location      = "US"
  force_destroy = true
  uniform_bucket_level_access = true
}

resource "google_storage_bucket_iam_member" "data_source" {
  bucket = google_storage_bucket.data_source.name
  role   = "roles/storage.admin"
  member = "serviceAccount:${data.google_storage_transfer_project_service_account.default.email}"
}

resource "google_storage_bucket" "data_sink" {
  name          = "%s"
  project       = "%s"
  location      = "US"
  force_destroy = true
  uniform_bucket_level_access = true
}

resource "google_storage_bucket_iam_member" "data_sink" {
  bucket = google_storage_bucket.data_sink.name
  role   = "roles/storage.admin"
  member = "serviceAccount:${data.google_storage_transfer_project_service_account.default.email}"
}

resource "google_pubsub_topic" "topic" {
  name = "%s"
}

resource "google_pubsub_topic_iam_member" "notification_config" {
  topic = google_pubsub_topic.topic.id
  role = "roles/pubsub.publisher"
  member = "serviceAccount:${data.google_storage_transfer_project_service_account.default.email}"
}

resource "google_storage_transfer_job" "transfer_job" {
  description = "%s"
  project     = "%s"

  transfer_spec {
    gcs_data_source {
      bucket_name = google_storage_bucket.data_source.name
      path  = "foo/bar/"
    }
    gcs_data_sink {
      bucket_name = google_storage_bucket.data_sink.name
      path  = "foo/bar/"
    }
  }

  schedule {
    schedule_start_date {
      year  = 2018
      month = 10
      day   = 1
    }
    schedule_end_date {
      year  = 2019
      month = 10
      day   = 1
    }
    start_time_of_day {
      hours   = 0
      minutes = 30
      seconds = 0
      nanos   = 0
    }
	  repeat_interval = "604800s"
  }

  logging_config {
    log_actions      = [
      "COPY",
      "DELETE"
    ]
    log_action_states = [
      "SUCCEEDED",
      "FAILED"
    ]
  }

  notification_config {
    pubsub_topic  = google_pubsub_topic.topic.id
    event_types   = [
      "TRANSFER_OPERATION_SUCCESS",
      "TRANSFER_OPERATION_FAILED"
    ]
    payload_format = "JSON"
  }

  depends_on = [
    google_storage_bucket_iam_member.data_source,
    google_storage_bucket_iam_member.data_sink,
    google_pubsub_topic_iam_member.notification_config,
  ]
}
`, project, dataSourceBucketName, project, dataSinkBucketName, project, pubsubTopicName, transferJobDescription, project)
}

func testAccStorageTransferJob_noLoggingConfig(project string, dataSourceBucketName string, dataSinkBucketName string, transferJobDescription string) string {
	return fmt.Sprintf(`
data "google_storage_transfer_project_service_account" "default" {
  project = "%s"
}

resource "google_storage_bucket" "data_source" {
  name          = "%s"
  project       = "%s"
  location      = "US"
  force_destroy = true
  uniform_bucket_level_access = true
}

resource "google_storage_bucket_iam_member" "data_source" {
  bucket = google_storage_bucket.data_source.name
  role   = "roles/storage.admin"
  member = "serviceAccount:${data.google_storage_transfer_project_service_account.default.email}"
}

resource "google_storage_bucket" "data_sink" {
  name          = "%s"
  project       = "%s"
  location      = "US"
  force_destroy = true
  uniform_bucket_level_access = true
}

resource "google_storage_bucket_iam_member" "data_sink" {
  bucket = google_storage_bucket.data_sink.name
  role   = "roles/storage.admin"
  member = "serviceAccount:${data.google_storage_transfer_project_service_account.default.email}"
}

resource "google_storage_transfer_job" "transfer_job" {
  description = "%s"
  project     = "%s"

  transfer_spec {
    gcs_data_source {
      bucket_name = google_storage_bucket.data_source.name
      path  = "foo/bar/"
    }
    gcs_data_sink {
      bucket_name = google_storage_bucket.data_sink.name
      path  = "foo/bar/"
    }
  }

  schedule {
    schedule_start_date {
      year  = 2018
      month = 10
      day   = 1
    }
    schedule_end_date {
      year  = 2019
      month = 10
      day   = 1
    }
    start_time_of_day {
      hours   = 0
      minutes = 30
      seconds = 0
      nanos   = 0
    }
	  repeat_interval = "604800s"
  }

  depends_on = [
    google_storage_bucket_iam_member.data_source,
    google_storage_bucket_iam_member.data_sink,
  ]
}
`, project, dataSourceBucketName, project, dataSinkBucketName, project, transferJobDescription, project)
}

func testAccStorageTransferJob_loggingConfig(project string, dataSourceBucketName string, dataSinkBucketName string, transferJobDescription string) string {
	return fmt.Sprintf(`
data "google_storage_transfer_project_service_account" "default" {
  project = "%s"
}

resource "google_storage_bucket" "data_source" {
  name          = "%s"
  project       = "%s"
  location      = "US"
  force_destroy = true
  uniform_bucket_level_access = true
}

resource "google_storage_bucket_iam_member" "data_source" {
  bucket = google_storage_bucket.data_source.name
  role   = "roles/storage.admin"
  member = "serviceAccount:${data.google_storage_transfer_project_service_account.default.email}"
}

resource "google_storage_bucket" "data_sink" {
  name          = "%s"
  project       = "%s"
  location      = "US"
  force_destroy = true
  uniform_bucket_level_access = true
}

resource "google_storage_bucket_iam_member" "data_sink" {
  bucket = google_storage_bucket.data_sink.name
  role   = "roles/storage.admin"
  member = "serviceAccount:${data.google_storage_transfer_project_service_account.default.email}"
}

resource "google_storage_transfer_job" "transfer_job" {
  description = "%s"
  project     = "%s"

  transfer_spec {
    gcs_data_source {
      bucket_name = google_storage_bucket.data_source.name
      path  = "foo/bar/"
    }
    gcs_data_sink {
      bucket_name = google_storage_bucket.data_sink.name
      path  = "foo/bar/"
    }
  }

  schedule {
    schedule_start_date {
      year  = 2018
      month = 10
      day   = 1
    }
    schedule_end_date {
      year  = 2019
      month = 10
      day   = 1
    }
    start_time_of_day {
      hours   = 0
      minutes = 30
      seconds = 0
      nanos   = 0
    }
	  repeat_interval = "604800s"
  }

  logging_config {
    log_actions      = [
      "COPY",
      "DELETE"
    ]
    log_action_states = [
      "SUCCEEDED",
      "FAILED"
    ]
    enable_on_prem_gcs_transfer_logs = false
  }

  depends_on = [
    google_storage_bucket_iam_member.data_source,
    google_storage_bucket_iam_member.data_sink,
  ]
}
`, project, dataSourceBucketName, project, dataSinkBucketName, project, transferJobDescription, project)
}

func testAccStorageTransferJob_transferJobName(project string, dataSourceBucketName string, dataSinkBucketName string, transferJobDescription string, testTransferJobName string) string {
	return fmt.Sprintf(`
  data "google_storage_transfer_project_service_account" "default" {
    project = "%s"
  }

  resource "google_storage_bucket" "data_source" {
    name          = "%s"
    project       = "%s"
    location      = "US"
    force_destroy = true
    uniform_bucket_level_access = true
  }

  resource "google_storage_bucket_iam_member" "data_source" {
    bucket = google_storage_bucket.data_source.name
    role   = "roles/storage.admin"
    member = "serviceAccount:${data.google_storage_transfer_project_service_account.default.email}"
  }

  resource "google_storage_bucket" "data_sink" {
    name          = "%s"
    project       = "%s"
    location      = "US"
    force_destroy = true
    uniform_bucket_level_access = true
  }

  resource "google_storage_bucket_iam_member" "data_sink" {
    bucket = google_storage_bucket.data_sink.name
    role   = "roles/storage.admin"
    member = "serviceAccount:${data.google_storage_transfer_project_service_account.default.email}"
  }

  resource "google_storage_transfer_job" "transfer_job" {
    name        = "transferJobs/%s"
    description = "%s"
    project     = "%s"

    transfer_spec {
      gcs_data_source {
        bucket_name = google_storage_bucket.data_source.name
        path  = "foo/bar/"
      }
      gcs_data_sink {
        bucket_name = google_storage_bucket.data_sink.name
        path  = "foo/bar/"
      }
    }

    schedule {
      schedule_start_date {
        year  = 2018
        month = 10
        day   = 1
      }
      schedule_end_date {
        year  = 2019
        month = 10
        day   = 1
      }
      start_time_of_day {
        hours   = 0
        minutes = 30
        seconds = 0
        nanos   = 0
      }
      repeat_interval = "604800s"
    }

    depends_on = [
      google_storage_bucket_iam_member.data_source,
      google_storage_bucket_iam_member.data_sink,
    ]
  }
  `, project, dataSourceBucketName, project, dataSinkBucketName, project, testTransferJobName, transferJobDescription, project)
}

func testAccStorageTransferJob_omitScheduleEndDate(project string, dataSourceBucketName string, dataSinkBucketName string, transferJobDescription string) string {
	return fmt.Sprintf(`
data "google_storage_transfer_project_service_account" "default" {
  project = "%s"
}

resource "google_storage_bucket" "data_source" {
  name          = "%s"
  project       = "%s"
  location      = "US"
  force_destroy = true
  uniform_bucket_level_access = true
}

resource "google_storage_bucket_iam_member" "data_source" {
  bucket = google_storage_bucket.data_source.name
  role   = "roles/storage.admin"
  member = "serviceAccount:${data.google_storage_transfer_project_service_account.default.email}"
}

resource "google_storage_bucket" "data_sink" {
  name          = "%s"
  project       = "%s"
  location      = "US"
  force_destroy = true
  uniform_bucket_level_access = true
}

resource "google_storage_bucket_iam_member" "data_sink" {
  bucket = google_storage_bucket.data_sink.name
  role   = "roles/storage.admin"
  member = "serviceAccount:${data.google_storage_transfer_project_service_account.default.email}"
}

resource "google_storage_transfer_job" "transfer_job" {
  description = "%s"
  project     = "%s"

  transfer_spec {
    gcs_data_source {
      bucket_name = google_storage_bucket.data_source.name
    }
    gcs_data_sink {
      bucket_name = google_storage_bucket.data_sink.name
    }
  }

  schedule {
    schedule_start_date {
      year  = 2018
      month = 10
      day   = 1
    }
    start_time_of_day {
      hours   = 0
      minutes = 30
      seconds = 0
      nanos   = 0
    }
  }

  depends_on = [
    google_storage_bucket_iam_member.data_source,
    google_storage_bucket_iam_member.data_sink,
  ]
}
`, project, dataSourceBucketName, project, dataSinkBucketName, project, transferJobDescription, project)
}

func testAccStorageTransferJob_posixSource(project string, dataSinkBucketName string, transferJobDescription string, sourceAgentPoolName string) string {
	return fmt.Sprintf(`
data "google_storage_transfer_project_service_account" "default" {
  project = "%s"
}

resource "google_storage_bucket" "data_sink" {
  name          = "%s"
  project       = "%s"
  location      = "US"
  force_destroy = true
  uniform_bucket_level_access = true
}

resource "google_storage_bucket_iam_member" "data_sink" {
  bucket = google_storage_bucket.data_sink.name
  role   = "roles/storage.admin"
  member = "serviceAccount:${data.google_storage_transfer_project_service_account.default.email}"
}

resource "google_storage_transfer_agent_pool" "foo" {
  name         = "%s"
  bandwidth_limit {
    limit_mbps = "120"
  }
}

resource "google_storage_transfer_job" "transfer_job" {
  description = "%s"
  project     = "%s"

  transfer_spec {
    source_agent_pool_name = google_storage_transfer_agent_pool.foo.id
    posix_data_source {
    	root_directory = "/some/path"
    }
    gcs_data_sink {
      bucket_name = google_storage_bucket.data_sink.name
      path  = "foo/bar/"
    }
  }

  schedule {
    schedule_start_date {
      year  = 2018
      month = 10
      day   = 1
    }
    schedule_end_date {
      year  = 2019
      month = 10
      day   = 1
    }
    start_time_of_day {
      hours   = 0
      minutes = 30
      seconds = 0
      nanos   = 0
    }
  }

  depends_on = [google_storage_bucket_iam_member.data_sink]
}
`, project, dataSinkBucketName, project, sourceAgentPoolName, transferJobDescription, project)
}

func testAccStorageTransferJob_posixSourceLoggingConfig(project string, dataSinkBucketName string, transferJobDescription string, sourceAgentPoolName string) string {
	return fmt.Sprintf(`
data "google_storage_transfer_project_service_account" "default" {
  project = "%s"
}

resource "google_storage_bucket" "data_sink" {
  name          = "%s"
  project       = "%s"
  location      = "US"
  force_destroy = true
  uniform_bucket_level_access = true
}

resource "google_storage_bucket_iam_member" "data_sink" {
  bucket = google_storage_bucket.data_sink.name
  role   = "roles/storage.admin"
  member = "serviceAccount:${data.google_storage_transfer_project_service_account.default.email}"
}

resource "google_storage_transfer_agent_pool" "foo" {
  name         = "%s"
  bandwidth_limit {
    limit_mbps = "120"
  }
}

resource "google_storage_transfer_job" "transfer_job" {
  description = "%s"
  project     = "%s"

  transfer_spec {
    source_agent_pool_name = google_storage_transfer_agent_pool.foo.id
    posix_data_source {
    	root_directory = "/some/path"
    }
    gcs_data_sink {
      bucket_name = google_storage_bucket.data_sink.name
      path  = "foo/bar/"
    }
  }

  logging_config {
    enable_on_prem_gcs_transfer_logs = true
  }

  schedule {
    schedule_start_date {
      year  = 2018
      month = 10
      day   = 1
    }
    schedule_end_date {
      year  = 2019
      month = 10
      day   = 1
    }
    start_time_of_day {
      hours   = 0
      minutes = 30
      seconds = 0
      nanos   = 0
    }
  }

  depends_on = [google_storage_bucket_iam_member.data_sink]
}
`, project, dataSinkBucketName, project, sourceAgentPoolName, transferJobDescription, project)
}

func testAccStorageTransferJob_hdfsSource(project string, dataSinkBucketName string, transferJobDescription string, sourceAgentPoolName string, hdfsPath string, gcsPath string) string {
	return fmt.Sprintf(`
data "google_storage_transfer_project_service_account" "default" {
  project = "%s"
}

resource "google_storage_bucket" "data_sink" {
  name          = "%s"
  project       = "%s"
  location      = "US"
  force_destroy = true
  uniform_bucket_level_access = true
}

resource "google_storage_bucket_iam_member" "data_sink" {
  bucket = google_storage_bucket.data_sink.name
  role   = "roles/storage.admin"
  member = "serviceAccount:${data.google_storage_transfer_project_service_account.default.email}"
}

resource "google_storage_transfer_agent_pool" "foo" {
  name         = "%s"
  bandwidth_limit {
    limit_mbps = "120"
  }
}

resource "google_storage_transfer_job" "transfer_job" {
  description = "%s"
  project     = "%s"

  transfer_spec {
    source_agent_pool_name = google_storage_transfer_agent_pool.foo.id
    hdfs_data_source {
    	path = "%s"
    }
    gcs_data_sink {
      bucket_name = google_storage_bucket.data_sink.name
      path  = "%s"
    }
  }

  schedule {
    schedule_start_date {
      year  = 2018
      month = 10
      day   = 1
    }
    schedule_end_date {
      year  = 2019
      month = 10
      day   = 1
    }
    start_time_of_day {
      hours   = 0
      minutes = 30
      seconds = 0
      nanos   = 0
    }
  }

  depends_on = [google_storage_bucket_iam_member.data_sink]
}
`, project, dataSinkBucketName, project, sourceAgentPoolName, transferJobDescription, project, hdfsPath, gcsPath)
}

func testAccStorageTransferJob_posixSink(project string, dataSourceBucketName string, transferJobDescription string, sinkAgentPoolName string) string {
	return fmt.Sprintf(`
data "google_storage_transfer_project_service_account" "default" {
  project = "%s"
}

resource "google_storage_bucket" "data_source" {
  name          = "%s"
  project       = "%s"
  location      = "US"
  force_destroy = true
  uniform_bucket_level_access = true
}

resource "google_storage_bucket_iam_member" "data_source" {
  bucket = google_storage_bucket.data_source.name
  role   = "roles/storage.admin"
  member = "serviceAccount:${data.google_storage_transfer_project_service_account.default.email}"
}

resource "google_storage_transfer_agent_pool" "foo" {
  name         = "%s"
  bandwidth_limit {
    limit_mbps = "120"
  }
}

resource "google_storage_transfer_job" "transfer_job" {
  description = "%s"
  project     = "%s"

  transfer_spec {
    sink_agent_pool_name  = google_storage_transfer_agent_pool.foo.id
    posix_data_sink {
    	root_directory = "/some/path"
    }
    gcs_data_source {
      bucket_name = google_storage_bucket.data_source.name
    }
  }

  logging_config {
    enable_on_prem_gcs_transfer_logs = false
  }

  schedule {
    schedule_start_date {
      year  = 2018
      month = 10
      day   = 1
    }
    schedule_end_date {
      year  = 2019
      month = 10
      day   = 1
    }
    start_time_of_day {
      hours   = 0
      minutes = 30
      seconds = 0
      nanos   = 0
    }
  }

  depends_on = [google_storage_bucket_iam_member.data_source]
}
`, project, dataSourceBucketName, project, sinkAgentPoolName, transferJobDescription, project)
}

func testAccStorageTransferJob_transferOptions(project string, dataSourceBucketName string, dataSinkBucketName string, transferJobDescription string, overwriteObjectsAlreadyExistingInSink bool, deleteObjectsUniqueInSink bool, deleteObjectsFromSourceAfterTransfer bool, overwriteWhenVal string, pubSubTopicName string) string {
	return fmt.Sprintf(`
data "google_storage_transfer_project_service_account" "default" {
  project = "%s"
}

resource "google_storage_bucket" "data_source" {
  name          = "%s"
  project       = "%s"
  location      = "US"
  force_destroy = true
  uniform_bucket_level_access = true
}

resource "google_storage_bucket_iam_member" "data_source" {
  bucket = google_storage_bucket.data_source.name
  role   = "roles/storage.admin"
  member = "serviceAccount:${data.google_storage_transfer_project_service_account.default.email}"
}

resource "google_storage_bucket" "data_sink" {
  name          = "%s"
  project       = "%s"
  location      = "US"
  force_destroy = true
  uniform_bucket_level_access = true
}

resource "google_storage_bucket_iam_member" "data_sink" {
  bucket = google_storage_bucket.data_sink.name
  role   = "roles/storage.admin"
  member = "serviceAccount:${data.google_storage_transfer_project_service_account.default.email}"
}

resource "google_pubsub_topic" "topic" {
  name = "%s"
}

resource "google_pubsub_topic_iam_member" "notification_config" {
  topic = google_pubsub_topic.topic.id
  role = "roles/pubsub.publisher"
  member = "serviceAccount:${data.google_storage_transfer_project_service_account.default.email}"
}

resource "google_storage_transfer_job" "transfer_job" {
  description = "%s"
  project     = "%s"

  transfer_spec {
    gcs_data_source {
      bucket_name = google_storage_bucket.data_source.name
      path  = "foo/bar/"
    }
    gcs_data_sink {
      bucket_name = google_storage_bucket.data_sink.name
      path  = "foo/bar/"
    }
    transfer_options {
      overwrite_objects_already_existing_in_sink = %t
      delete_objects_unique_in_sink = %t
      delete_objects_from_source_after_transfer = %t
      overwrite_when = "%s"
    }
  }

  schedule {
    schedule_start_date {
      year  = 2018
      month = 10
      day   = 1
    }
    schedule_end_date {
      year  = 2019
      month = 10
      day   = 1
    }
    start_time_of_day {
      hours   = 0
      minutes = 30
      seconds = 0
      nanos   = 0
    }
	  repeat_interval = "604800s"
  }

  notification_config {
    pubsub_topic  = google_pubsub_topic.topic.id
    event_types   = [
      "TRANSFER_OPERATION_SUCCESS",
      "TRANSFER_OPERATION_FAILED"
    ]
    payload_format = "JSON"
  }

  depends_on = [
    google_storage_bucket_iam_member.data_source,
    google_storage_bucket_iam_member.data_sink,
    google_pubsub_topic_iam_member.notification_config,
  ]
}
`, project, dataSourceBucketName, project, dataSinkBucketName, project, pubSubTopicName, transferJobDescription, project, overwriteObjectsAlreadyExistingInSink, deleteObjectsUniqueInSink, deleteObjectsFromSourceAfterTransfer, overwriteWhenVal)
}

func testAccStorageTransferJob_objectConditions(project string, dataSourceBucketName string, dataSinkBucketName string, transferJobDescription string, pubSubTopicName string) string {
	return fmt.Sprintf(`
data "google_storage_transfer_project_service_account" "default" {
  project = "%s"
}

resource "google_storage_bucket" "data_source" {
  name          = "%s"
  project       = "%s"
  location      = "US"
  force_destroy = true
  uniform_bucket_level_access = true
}

resource "google_storage_bucket_iam_member" "data_source" {
  bucket = google_storage_bucket.data_source.name
  role   = "roles/storage.admin"
  member = "serviceAccount:${data.google_storage_transfer_project_service_account.default.email}"
}

resource "google_storage_bucket" "data_sink" {
  name          = "%s"
  project       = "%s"
  location      = "US"
  force_destroy = true
  uniform_bucket_level_access = true
}

resource "google_storage_bucket_iam_member" "data_sink" {
  bucket = google_storage_bucket.data_sink.name
  role   = "roles/storage.admin"
  member = "serviceAccount:${data.google_storage_transfer_project_service_account.default.email}"
}

resource "google_pubsub_topic" "topic" {
  name = "%s"
}

resource "google_pubsub_topic_iam_member" "notification_config" {
  topic = google_pubsub_topic.topic.id
  role = "roles/pubsub.publisher"
  member = "serviceAccount:${data.google_storage_transfer_project_service_account.default.email}"
}

resource "google_storage_transfer_job" "transfer_job" {
  description = "%s"
  project     = "%s"

  transfer_spec {
    gcs_data_source {
      bucket_name = google_storage_bucket.data_source.name
      path  = "foo/bar/"
    }
    gcs_data_sink {
      bucket_name = google_storage_bucket.data_sink.name
      path  = "foo/bar/"
    }
    object_conditions {
      last_modified_since = "2020-01-01T00:00:00Z"
      last_modified_before = "2020-01-01T00:00:00Z"
    }
  }

  schedule {
    schedule_start_date {
      year  = 2018
      month = 10
      day   = 1
    }
    schedule_end_date {
      year  = 2019
      month = 10
      day   = 1
    }
    start_time_of_day {
      hours   = 0
      minutes = 30
      seconds = 0
      nanos   = 0
    }
	  repeat_interval = "604800s"
  }

  notification_config {
    pubsub_topic  = google_pubsub_topic.topic.id
    event_types   = [
      "TRANSFER_OPERATION_SUCCESS",
      "TRANSFER_OPERATION_FAILED"
    ]
    payload_format = "JSON"
  }

  depends_on = [
    google_storage_bucket_iam_member.data_source,
    google_storage_bucket_iam_member.data_sink,
    google_pubsub_topic_iam_member.notification_config,
  ]
}
`, project, dataSourceBucketName, project, dataSinkBucketName, project, pubSubTopicName, transferJobDescription, project)
}

func testAccStorageTransferJob_notificationPayloadFormat(project string, dataSourceBucketName string, dataSinkBucketName string, transferJobDescription string, pubsubTopicName string, notificationPayloadFormat string) string {
	return fmt.Sprintf(`
data "google_storage_transfer_project_service_account" "default" {
  project = "%s"
}

resource "google_storage_bucket" "data_source" {
  name          = "%s"
  project       = "%s"
  location      = "US"
  force_destroy = true
  uniform_bucket_level_access = true
}

resource "google_storage_bucket_iam_member" "data_source" {
  bucket = google_storage_bucket.data_source.name
  role   = "roles/storage.admin"
  member = "serviceAccount:${data.google_storage_transfer_project_service_account.default.email}"
}

resource "google_storage_bucket" "data_sink" {
  name          = "%s"
  project       = "%s"
  location      = "US"
  force_destroy = true
  uniform_bucket_level_access = true
}

resource "google_storage_bucket_iam_member" "data_sink" {
  bucket = google_storage_bucket.data_sink.name
  role   = "roles/storage.admin"
  member = "serviceAccount:${data.google_storage_transfer_project_service_account.default.email}"
}

resource "google_pubsub_topic" "topic" {
  name = "%s"
}

resource "google_pubsub_topic_iam_member" "notification_config" {
  topic = google_pubsub_topic.topic.id
  role = "roles/pubsub.publisher"
  member = "serviceAccount:${data.google_storage_transfer_project_service_account.default.email}"
}

resource "google_storage_transfer_job" "transfer_job" {
  description = "%s"
  project     = "%s"

  transfer_spec {
    gcs_data_source {
      bucket_name = google_storage_bucket.data_source.name
      path  = "foo/bar/"
    }
    gcs_data_sink {
      bucket_name = google_storage_bucket.data_sink.name
      path  = "foo/bar/"
    }
  }

  schedule {
    schedule_start_date {
      year  = 2018
      month = 10
      day   = 1
    }
    schedule_end_date {
      year  = 2019
      month = 10
      day   = 1
    }
    start_time_of_day {
      hours   = 0
      minutes = 30
      seconds = 0
      nanos   = 0
    }
	  repeat_interval = "604800s"
  }

  notification_config {
    pubsub_topic  = google_pubsub_topic.topic.id
    event_types   = [
      "TRANSFER_OPERATION_SUCCESS",
      "TRANSFER_OPERATION_FAILED"
    ]
    payload_format = "%s"
  }

  depends_on = [
    google_storage_bucket_iam_member.data_source,
    google_storage_bucket_iam_member.data_sink,
    google_pubsub_topic_iam_member.notification_config,
  ]
}
`, project, dataSourceBucketName, project, dataSinkBucketName, project, pubsubTopicName, transferJobDescription, project, notificationPayloadFormat)
}

func testAccStorageTransferJob_notificationEventTypesUpdate(project string, dataSourceBucketName string, dataSinkBucketName string, transferJobDescription string, pubsubTopicName string, notificationPayloadFormat string) string {
	return fmt.Sprintf(`
data "google_storage_transfer_project_service_account" "default" {
  project = "%s"
}

resource "google_storage_bucket" "data_source" {
  name          = "%s"
  project       = "%s"
  location      = "US"
  force_destroy = true
  uniform_bucket_level_access = true
}

resource "google_storage_bucket_iam_member" "data_source" {
  bucket = google_storage_bucket.data_source.name
  role   = "roles/storage.admin"
  member = "serviceAccount:${data.google_storage_transfer_project_service_account.default.email}"
}

resource "google_storage_bucket" "data_sink" {
  name          = "%s"
  project       = "%s"
  location      = "US"
  force_destroy = true
  uniform_bucket_level_access = true
}

resource "google_storage_bucket_iam_member" "data_sink" {
  bucket = google_storage_bucket.data_sink.name
  role   = "roles/storage.admin"
  member = "serviceAccount:${data.google_storage_transfer_project_service_account.default.email}"
}

resource "google_pubsub_topic" "topic" {
  name = "%s"
}

resource "google_pubsub_topic_iam_member" "notification_config" {
  topic = google_pubsub_topic.topic.id
  role = "roles/pubsub.publisher"
  member = "serviceAccount:${data.google_storage_transfer_project_service_account.default.email}"
}

resource "google_storage_transfer_job" "transfer_job" {
  description = "%s"
  project     = "%s"

  transfer_spec {
    gcs_data_source {
      bucket_name = google_storage_bucket.data_source.name
      path  = "foo/bar/"
    }
    gcs_data_sink {
      bucket_name = google_storage_bucket.data_sink.name
      path  = "foo/bar/"
    }
  }

  schedule {
    schedule_start_date {
      year  = 2018
      month = 10
      day   = 1
    }
    schedule_end_date {
      year  = 2019
      month = 10
      day   = 1
    }
    start_time_of_day {
      hours   = 0
      minutes = 30
      seconds = 0
      nanos   = 0
    }
	  repeat_interval = "604800s"
  }

  notification_config {
    pubsub_topic  = google_pubsub_topic.topic.id
    event_types   = [
      "TRANSFER_OPERATION_ABORTED"
    ]
    payload_format = "%s"
  }

  depends_on = [
    google_storage_bucket_iam_member.data_source,
    google_storage_bucket_iam_member.data_sink,
    google_pubsub_topic_iam_member.notification_config,
  ]
}
`, project, dataSourceBucketName, project, dataSinkBucketName, project, pubsubTopicName, transferJobDescription, project, notificationPayloadFormat)
}

func testAccStorageTransferJob_omitNotificationEventTypes(project string, dataSourceBucketName string, dataSinkBucketName string, transferJobDescription string, pubsubTopicName string) string {
	return fmt.Sprintf(`
data "google_storage_transfer_project_service_account" "default" {
  project = "%s"
}

resource "google_storage_bucket" "data_source" {
  name          = "%s"
  project       = "%s"
  location      = "US"
  force_destroy = true
  uniform_bucket_level_access = true
}

resource "google_storage_bucket_iam_member" "data_source" {
  bucket = google_storage_bucket.data_source.name
  role   = "roles/storage.admin"
  member = "serviceAccount:${data.google_storage_transfer_project_service_account.default.email}"
}

resource "google_storage_bucket" "data_sink" {
  name          = "%s"
  project       = "%s"
  location      = "US"
  force_destroy = true
  uniform_bucket_level_access = true
}

resource "google_storage_bucket_iam_member" "data_sink" {
  bucket = google_storage_bucket.data_sink.name
  role   = "roles/storage.admin"
  member = "serviceAccount:${data.google_storage_transfer_project_service_account.default.email}"
}

resource "google_pubsub_topic" "topic" {
  name = "%s"
}

resource "google_pubsub_topic_iam_member" "notification_config" {
  topic = google_pubsub_topic.topic.id
  role = "roles/pubsub.publisher"
  member = "serviceAccount:${data.google_storage_transfer_project_service_account.default.email}"
}

resource "google_storage_transfer_job" "transfer_job" {
  description = "%s"
  project     = "%s"

  transfer_spec {
    gcs_data_source {
      bucket_name = google_storage_bucket.data_source.name
      path  = "foo/bar/"
    }
    gcs_data_sink {
      bucket_name = google_storage_bucket.data_sink.name
      path  = "foo/bar/"
    }
  }

  schedule {
    schedule_start_date {
      year  = 2018
      month = 10
      day   = 1
    }
    schedule_end_date {
      year  = 2019
      month = 10
      day   = 1
    }
    start_time_of_day {
      hours   = 0
      minutes = 30
      seconds = 0
      nanos   = 0
    }
	  repeat_interval = "604800s"
  }

  notification_config {
    pubsub_topic  = google_pubsub_topic.topic.id
    payload_format = "JSON"
  }

  depends_on = [
    google_storage_bucket_iam_member.data_source,
    google_storage_bucket_iam_member.data_sink,
    google_pubsub_topic_iam_member.notification_config,
  ]
}
`, project, dataSourceBucketName, project, dataSinkBucketName, project, pubsubTopicName, transferJobDescription, project)
}

func testAccStorageTransferReplicationJob_basic(project string, dataSourceBucketName string, dataSinkBucketName string, transferJobDescription string) string {
	return fmt.Sprintf(`
data "google_storage_transfer_project_service_account" "default" {
  project = "%s"
}

resource "google_storage_bucket" "data_source" {
  name          = "%s"
  project       = "%s"
  location      = "US"
  force_destroy = true
  uniform_bucket_level_access = true
}

resource "google_storage_bucket_iam_member" "data_source" {
  bucket = google_storage_bucket.data_source.name
  role   = "roles/storage.admin"
  member = "serviceAccount:${data.google_storage_transfer_project_service_account.default.email}"
}

resource "google_storage_bucket" "data_sink" {
  name          = "%s"
  project       = "%s"
  location      = "US"
  force_destroy = true
  uniform_bucket_level_access = true
}

resource "google_storage_bucket_iam_member" "data_sink" {
  bucket = google_storage_bucket.data_sink.name
  role   = "roles/storage.admin"
  member = "serviceAccount:${data.google_storage_transfer_project_service_account.default.email}"
}

resource "google_storage_transfer_job" "transfer_job" {
  description = "%s"
  project     = "%s"

  replication_spec {
    gcs_data_source {
      bucket_name = google_storage_bucket.data_source.name
      path  = "foo/bar/"
    }
    gcs_data_sink {
      bucket_name = google_storage_bucket.data_sink.name
      path  = "foo/bar/"
    }
  }

  depends_on = [
    google_storage_bucket_iam_member.data_source,
    google_storage_bucket_iam_member.data_sink
  ]
}
`, project, dataSourceBucketName, project, dataSinkBucketName, project, transferJobDescription, project)
}

func testAccStorageTransferReplicationJob_with_transferOptions(project string, dataSourceBucketName string, dataSinkBucketName string, transferJobDescription string, overwriteObjectsAlreadyExistingInSink bool, deleteObjectsUniqueInSink bool, overwriteWhenVal string) string {
	return fmt.Sprintf(`
data "google_storage_transfer_project_service_account" "default" {
  project = "%s"
}

resource "google_storage_bucket" "data_source" {
  name          = "%s"
  project       = "%s"
  location      = "US"
  force_destroy = true
  uniform_bucket_level_access = true
}

resource "google_storage_bucket_iam_member" "data_source" {
  bucket = google_storage_bucket.data_source.name
  role   = "roles/storage.admin"
  member = "serviceAccount:${data.google_storage_transfer_project_service_account.default.email}"
}

resource "google_storage_bucket" "data_sink" {
  name          = "%s"
  project       = "%s"
  location      = "US"
  force_destroy = true
  uniform_bucket_level_access = true
}

resource "google_storage_bucket_iam_member" "data_sink" {
  bucket = google_storage_bucket.data_sink.name
  role   = "roles/storage.admin"
  member = "serviceAccount:${data.google_storage_transfer_project_service_account.default.email}"
}

resource "google_storage_transfer_job" "transfer_job" {
  description = "%s"
  project     = "%s"

  replication_spec {
    gcs_data_source {
      bucket_name = google_storage_bucket.data_source.name
      path  = "foo/bar/"
    }
    gcs_data_sink {
      bucket_name = google_storage_bucket.data_sink.name
      path  = "foo/bar/"
    }
    transfer_options {
      overwrite_objects_already_existing_in_sink = %t
      delete_objects_unique_in_sink = %t
      overwrite_when = "%s"
      delete_objects_from_source_after_transfer = false
    }
    object_conditions {
      last_modified_since = "2020-01-01T00:00:00Z"
      last_modified_before = "2020-01-01T00:00:00Z"
      exclude_prefixes = [
        "a/b/c",
      ]
      include_prefixes = [
        "a/b"
      ]
      max_time_elapsed_since_last_modification="300s"
      min_time_elapsed_since_last_modification="3s"
    }
  }

  depends_on = [
    google_storage_bucket_iam_member.data_source,
    google_storage_bucket_iam_member.data_sink
  ]
}
`, project, dataSourceBucketName, project, dataSinkBucketName, project, transferJobDescription, project, overwriteObjectsAlreadyExistingInSink, deleteObjectsUniqueInSink, overwriteWhenVal)
}

func testAccStorageTransferReplicationJob_with_metadataOptions(project string, dataSourceBucketName string, dataSinkBucketName string, transferJobDescription string, overwriteObjectsAlreadyExistingInSink bool, deleteObjectsUniqueInSink bool, overwriteWhenVal string) string {
	return fmt.Sprintf(`
data "google_storage_transfer_project_service_account" "default" {
  project = "%s"
}

resource "google_storage_bucket" "data_source" {
  name          = "%s"
  project       = "%s"
  location      = "US"
  force_destroy = true
  uniform_bucket_level_access = true
}

resource "google_storage_bucket_iam_member" "data_source" {
  bucket = google_storage_bucket.data_source.name
  role   = "roles/storage.admin"
  member = "serviceAccount:${data.google_storage_transfer_project_service_account.default.email}"
}

resource "google_storage_bucket" "data_sink" {
  name          = "%s"
  project       = "%s"
  location      = "US"
  force_destroy = true
  uniform_bucket_level_access = true
}

resource "google_storage_bucket_iam_member" "data_sink" {
  bucket = google_storage_bucket.data_sink.name
  role   = "roles/storage.admin"
  member = "serviceAccount:${data.google_storage_transfer_project_service_account.default.email}"
}

resource "google_storage_transfer_job" "transfer_job" {
  description = "%s"
  project     = "%s"

  replication_spec {
    gcs_data_source {
      bucket_name = google_storage_bucket.data_source.name
      path  = "foo/bar/"
    }
    gcs_data_sink {
      bucket_name = google_storage_bucket.data_sink.name
      path  = "foo/bar/"
    }
    transfer_options {
      overwrite_objects_already_existing_in_sink = %t
      delete_objects_unique_in_sink = %t
      overwrite_when = "%s"
      delete_objects_from_source_after_transfer = false
      metadata_options {
        symlink = "SYMLINK_SKIP"
        uid = "UID_NUMBER"
        mode = "MODE_SKIP"
        gid = "GID_SKIP"
        acl = "ACL_DESTINATION_BUCKET_DEFAULT"
        storage_class = "STORAGE_CLASS_DESTINATION_BUCKET_DEFAULT"
        temporary_hold = "TEMPORARY_HOLD_SKIP"
        kms_key = "KMS_KEY_DESTINATION_BUCKET_DEFAULT"
        time_created = "TIME_CREATED_PRESERVE_AS_CUSTOM_TIME"
      }
    }
    object_conditions {
      last_modified_since = "2020-01-01T00:00:00Z"
      last_modified_before = "2020-01-01T00:00:00Z"
      exclude_prefixes = [
        "a/b/c",
      ]
      include_prefixes = [
        "a/b"
      ]
      max_time_elapsed_since_last_modification="300s"
      min_time_elapsed_since_last_modification="3s"
    }
  }

  depends_on = [
    google_storage_bucket_iam_member.data_source,
    google_storage_bucket_iam_member.data_sink
  ]
}
`, project, dataSourceBucketName, project, dataSinkBucketName, project, transferJobDescription, project, overwriteObjectsAlreadyExistingInSink, deleteObjectsUniqueInSink, overwriteWhenVal)
}

func testAccStorageTransferJob_basicWithNoMetadataOptions(project string, dataSourceBucketName string, dataSinkBucketName string, transferJobDescription string) string {
	return fmt.Sprintf(`
data "google_storage_transfer_project_service_account" "default" {
  project = "%s"
}

resource "google_storage_bucket" "data_source" {
  name          = "%s"
  project       = "%s"
  location      = "US"
  force_destroy = true
  uniform_bucket_level_access = true
}

resource "google_storage_bucket_iam_member" "data_source" {
  bucket = google_storage_bucket.data_source.name
  role   = "roles/storage.admin"
  member = "serviceAccount:${data.google_storage_transfer_project_service_account.default.email}"
}

resource "google_storage_bucket" "data_sink" {
  name          = "%s"
  project       = "%s"
  location      = "US"
  force_destroy = true
  uniform_bucket_level_access = true
}

resource "google_storage_bucket_iam_member" "data_sink" {
  bucket = google_storage_bucket.data_sink.name
  role   = "roles/storage.admin"
  member = "serviceAccount:${data.google_storage_transfer_project_service_account.default.email}"
}

resource "google_storage_transfer_job" "transfer_job" {
  description = "%s"
  project     = "%s"

  transfer_spec {
    gcs_data_source {
      bucket_name = google_storage_bucket.data_source.name
      path  = "foo/bar/"
    }
    gcs_data_sink {
      bucket_name = google_storage_bucket.data_sink.name
      path  = "foo/bar/"
    }
  }

  schedule {
    schedule_start_date {
      year  = 2018
      month = 10
      day   = 1
    }
    schedule_end_date {
      year  = 2019
      month = 10
      day   = 1
    }
    start_time_of_day {
      hours   = 0
      minutes = 30
      seconds = 0
      nanos   = 0
    }
	  repeat_interval = "604800s"
  }

  depends_on = [
    google_storage_bucket_iam_member.data_source,
    google_storage_bucket_iam_member.data_sink,
  ]
}
`, project, dataSourceBucketName, project, dataSinkBucketName, project, transferJobDescription, project)
}

func testAccStorageTransferJob_withMetadataOptions(project string, dataSourceBucketName string, dataSinkBucketName string, transferJobDescription string) string {
	return fmt.Sprintf(`
data "google_storage_transfer_project_service_account" "default" {
  project = "%s"
}

resource "google_storage_bucket" "data_source" {
  name          = "%s"
  project       = "%s"
  location      = "US"
  force_destroy = true
  uniform_bucket_level_access = true
}

resource "google_storage_bucket_iam_member" "data_source" {
  bucket = google_storage_bucket.data_source.name
  role   = "roles/storage.admin"
  member = "serviceAccount:${data.google_storage_transfer_project_service_account.default.email}"
}

resource "google_storage_bucket" "data_sink" {
  name          = "%s"
  project       = "%s"
  location      = "US"
  force_destroy = true
  uniform_bucket_level_access = true
}

resource "google_storage_bucket_iam_member" "data_sink" {
  bucket = google_storage_bucket.data_sink.name
  role   = "roles/storage.admin"
  member = "serviceAccount:${data.google_storage_transfer_project_service_account.default.email}"
}

resource "google_storage_transfer_job" "transfer_job" {
  description = "%s"
  project     = "%s"

  transfer_spec {
    gcs_data_source {
      bucket_name = google_storage_bucket.data_source.name
      path  = "foo/bar/"
    }
    gcs_data_sink {
      bucket_name = google_storage_bucket.data_sink.name
      path  = "foo/bar/"
    }
    transfer_options {
      metadata_options {
        symlink = "SYMLINK_SKIP"
        uid = "UID_NUMBER"
        mode = "MODE_SKIP"
        gid = "GID_SKIP"
        acl = "ACL_DESTINATION_BUCKET_DEFAULT"
        storage_class = "STORAGE_CLASS_DESTINATION_BUCKET_DEFAULT"
        temporary_hold = "TEMPORARY_HOLD_SKIP"
        kms_key = "KMS_KEY_DESTINATION_BUCKET_DEFAULT"
        time_created = "TIME_CREATED_PRESERVE_AS_CUSTOM_TIME"
      }
    }
  }

  schedule {
    schedule_start_date {
      year  = 2018
      month = 10
      day   = 1
    }
    schedule_end_date {
      year  = 2019
      month = 10
      day   = 1
    }
    start_time_of_day {
      hours   = 0
      minutes = 30
      seconds = 0
      nanos   = 0
    }
	  repeat_interval = "604800s"
  }

  depends_on = [
    google_storage_bucket_iam_member.data_source,
    google_storage_bucket_iam_member.data_sink,
  ]
}
`, project, dataSourceBucketName, project, dataSinkBucketName, project, transferJobDescription, project)
}

<<<<<<< HEAD
func TestAccStorageTransferJob_awsS3CompatibleDataSource(t *testing.T) {
	t.Parallel()

	testDataSourceBucketName := acctest.RandString(t, 10)
	testDataSinkName := acctest.RandString(t, 10)

	acctest.VcrTest(t, resource.TestCase{
		PreCheck:                 func() { acctest.AccTestPreCheck(t) },
		ProtoV5ProviderFactories: acctest.ProtoV5ProviderFactories(t),
		CheckDestroy:             testAccStorageTransferJobDestroyProducer(t),
		Steps: []resource.TestStep{
			{
				Config: testAccStorageTransferJob_awsS3CompatibleDataSource(envvar.GetTestProjectFromEnv(), testDataSourceBucketName, testDataSinkName),
			},
			{
				ResourceName:      "google_storage_transfer_job.transfer_job",
				ImportState:       true,
				ImportStateVerify: true,
			},
			{
				Config: testAccStorageTransferJob_updateAwsS3CompatibleDataSource(envvar.GetTestProjectFromEnv(), testDataSourceBucketName, testDataSinkName),
			},
			{
				ResourceName:      "google_storage_transfer_job.transfer_job",
				ImportState:       true,
				ImportStateVerify: true,
			},
		},
	})
}

func testAccStorageTransferJob_awsS3CompatibleDataSource(project string, dataSourceBucketName string, dataSinkBucketName string) string {
	return fmt.Sprintf(`
data "google_storage_transfer_project_service_account" "default" {
  project = "%s"
}

resource "google_storage_bucket" "data_sink" {
  name          = "%s"
  project       = "%s"
=======
func testAccStorageTransferJob_transferJobGcsPath(project string, dataSourceBucketName string, dataSinkBucketName string, transferJobDescription string, testTransferJobName string, gcsPath string) string {
	return fmt.Sprintf(`
  data "google_storage_transfer_project_service_account" "default" {
    project = "%s"
  }

  resource "google_storage_bucket" "data_source" {
    name          = "%s"
    project       = "%s"
    location      = "US"
    force_destroy = true
    uniform_bucket_level_access = true
  }

  resource "google_storage_bucket_iam_member" "data_source" {
    bucket = google_storage_bucket.data_source.name
    role   = "roles/storage.admin"
    member = "serviceAccount:${data.google_storage_transfer_project_service_account.default.email}"
  }

  resource "google_storage_bucket" "data_sink" {
    name          = "%s"
    project       = "%s"
    location      = "US"
    force_destroy = true
    uniform_bucket_level_access = true
  }

  resource "google_storage_bucket_iam_member" "data_sink" {
    bucket = google_storage_bucket.data_sink.name
    role   = "roles/storage.admin"
    member = "serviceAccount:${data.google_storage_transfer_project_service_account.default.email}"
  }

  resource "google_storage_transfer_job" "transfer_job" {
    name        = "transferJobs/%s"
    description = "%s"
    project     = "%s"

    transfer_spec {
      gcs_data_source {
        bucket_name = google_storage_bucket.data_source.name
        path  = "foo/"
      }
      gcs_data_sink {
        bucket_name = google_storage_bucket.data_sink.name
        path  = "%s"
      }
    }

    schedule {
      schedule_start_date {
        year  = 2018
        month = 10
        day   = 1
      }
      schedule_end_date {
        year  = 2019
        month = 10
        day   = 1
      }
      start_time_of_day {
        hours   = 0
        minutes = 30
        seconds = 0
        nanos   = 0
      }
      repeat_interval = "604800s"
    }

    depends_on = [
      google_storage_bucket_iam_member.data_source,
      google_storage_bucket_iam_member.data_sink,
    ]
  }
  `, project, dataSourceBucketName, project, dataSinkBucketName, project, testTransferJobName, transferJobDescription, project, gcsPath)
}

func testAccStorageTransferJob_withServiceAccount(description, dataSourceBucketName, dataSinkBucketName, serviceAccountId, project string) string {
	return fmt.Sprintf(`
resource "google_service_account" "test_account" {
  project      = "%s"
  account_id   = "%s"
  display_name = "Test Service Account"
}

resource "google_storage_bucket" "source" {
  project       = "%s"
  name          = "%s"
  location      = "US"
  force_destroy = true
}

resource "google_storage_bucket" "sink" {
  project       = "%s"
  name          = "%s"
>>>>>>> e0ff7022
  location      = "US"
  force_destroy = true
}

<<<<<<< HEAD
resource "google_storage_bucket_iam_member" "data_sink" {
  bucket = google_storage_bucket.data_sink.name
  role   = "roles/storage.admin"
  member = "serviceAccount:${data.google_storage_transfer_project_service_account.default.email}"
}

resource "google_storage_transfer_job" "transfer_job" {
  description = "A test job using an aws s3 compatible data source"
  project     = "%s"

  transfer_spec {
    aws_s3_compatible_data_source {
      bucket_name = "%s"
      path        = "foo/bar/"
      endpoint    = "https://sample.r2.cloudflarestorage.com/"
      region      = "enam"
      s3_metadata {
        auth_method   = "AUTH_METHOD_AWS_SIGNATURE_V4"
        list_api      = "LIST_OBJECTS_V2"
        protocol      = "NETWORK_PROTOCOL_HTTP"
        request_model = "REQUEST_MODEL_PATH_STYLE"
      }
    }
    gcs_data_sink {
      bucket_name = google_storage_bucket.data_sink.name
      path        = "foo/bar/"
=======
resource "google_storage_bucket_iam_member" "source_iam" {
  bucket = google_storage_bucket.source.name
  role   = "roles/storage.admin"
  member = "serviceAccount:${google_service_account.test_account.email}"
}

resource "google_storage_bucket_iam_member" "sink_iam" {
  bucket = google_storage_bucket.sink.name
  role   = "roles/storage.admin"
  member = "serviceAccount:${google_service_account.test_account.email}"
}

data "google_storage_transfer_project_service_account" "transfer_sa" {
}

resource "google_service_account_iam_member" "token_creator" {
  service_account_id = google_service_account.test_account.name
  role               = "roles/iam.serviceAccountTokenCreator"
  member             = "serviceAccount:${data.google_storage_transfer_project_service_account.transfer_sa.email}"
}

resource "time_sleep" "wait_120_seconds" {
  depends_on = [
		google_service_account_iam_member.token_creator,
		google_storage_bucket_iam_member.source_iam,
		google_storage_bucket_iam_member.sink_iam,
	]
  create_duration = "120s"
}

resource "google_storage_transfer_job" "with_sa" {
  description = "%s"
  project     = "%s"
  service_account = google_service_account.test_account.email

  transfer_spec {
    gcs_data_source {
      bucket_name = google_storage_bucket.source.name
    }
    gcs_data_sink {
      bucket_name = google_storage_bucket.sink.name
>>>>>>> e0ff7022
    }
  }

  schedule {
    schedule_start_date {
<<<<<<< HEAD
      year  = 2018
      month = 10
      day   = 1
    }
    schedule_end_date {
      year  = 2019
      month = 10
      day   = 1
    }
    start_time_of_day {
      hours   = 0
      minutes = 30
      seconds = 0
      nanos   = 0
    }
	  repeat_interval = "604800s"
  }

  depends_on = [
    google_storage_bucket_iam_member.data_sink,
  ]
}
`, project, dataSinkBucketName, project, project, dataSourceBucketName)
}

func testAccStorageTransferJob_updateAwsS3CompatibleDataSource(project string, dataSourceBucketName string, dataSinkBucketName string) string {
	return fmt.Sprintf(`
data "google_storage_transfer_project_service_account" "default" {
  project = "%s"
}

resource "google_storage_bucket" "data_sink" {
  name          = "%s"
  project       = "%s"
=======
      year  = 2023
      month = 1
      day   = 15
    }
    schedule_end_date {
      year  = 2023
      month = 1
      day   = 15
    }
  }

	depends_on = [
    time_sleep.wait_120_seconds,
  ]
}
`, project, serviceAccountId, project, dataSourceBucketName, project, dataSinkBucketName, description, project)
}

func testAccStorageTransferJob_withServiceAccount_updated(description, dataSourceBucketName, dataSinkBucketName, serviceAccountId, updatedServiceAccountId, project string) string {
	return fmt.Sprintf(`
resource "google_service_account" "test_account" {
  project      = "%s"
  account_id   = "%s"
  display_name = "Test Service Account"
}

resource "google_service_account" "test_account_2" {
  project      = "%s"
  account_id   = "%s"
  display_name = "Test Service Account 2"
}

resource "google_storage_bucket" "source" {
  project       = "%s"
  name          = "%s"
  location      = "US"
  force_destroy = true
}

resource "google_storage_bucket" "sink" {
  project       = "%s"
  name          = "%s"
>>>>>>> e0ff7022
  location      = "US"
  force_destroy = true
}

<<<<<<< HEAD
resource "google_storage_bucket_iam_member" "data_sink" {
  bucket = google_storage_bucket.data_sink.name
  role   = "roles/storage.admin"
  member = "serviceAccount:${data.google_storage_transfer_project_service_account.default.email}"
}

resource "google_storage_transfer_job" "transfer_job" {
  description = "A test job using an aws s3 compatible data source"
  project     = "%s"

  transfer_spec {
    aws_s3_compatible_data_source {
      bucket_name = "%s"
      path        = "foo/bar/foo/"
      endpoint    = "https://sample-update.r2.cloudflarestorage.com/"
      s3_metadata {
        auth_method   = "AUTH_METHOD_AWS_SIGNATURE_V2"
        list_api      = "LIST_OBJECTS"
        protocol      = "NETWORK_PROTOCOL_HTTPS"
        request_model = "REQUEST_MODEL_VIRTUAL_HOSTED_STYLE"
      }
    }
    gcs_data_sink {
      bucket_name = google_storage_bucket.data_sink.name
      path        = "foo/bar/"
=======
resource "google_storage_bucket_iam_member" "source_iam" {
  bucket = google_storage_bucket.source.name
  role   = "roles/storage.admin"
  member = "serviceAccount:${google_service_account.test_account_2.email}"
}

resource "google_storage_bucket_iam_member" "sink_iam" {
  bucket = google_storage_bucket.sink.name
  role   = "roles/storage.admin"
  member = "serviceAccount:${google_service_account.test_account_2.email}"
}

data "google_storage_transfer_project_service_account" "transfer_sa" {
}

resource "google_service_account_iam_member" "token_creator" {
  service_account_id = google_service_account.test_account_2.name
  role               = "roles/iam.serviceAccountTokenCreator"
  member             = "serviceAccount:${data.google_storage_transfer_project_service_account.transfer_sa.email}"
}

resource "time_sleep" "wait_120_seconds_2" {
  depends_on = [
		google_service_account_iam_member.token_creator,
		google_storage_bucket_iam_member.source_iam,
		google_storage_bucket_iam_member.sink_iam,
	]
  create_duration = "120s"
}

resource "google_storage_transfer_job" "with_sa" {
  description = "%s"
  project     = "%s"
  service_account = google_service_account.test_account_2.email

  transfer_spec {
    gcs_data_source {
      bucket_name = google_storage_bucket.source.name
    }
    gcs_data_sink {
      bucket_name = google_storage_bucket.sink.name
>>>>>>> e0ff7022
    }
  }

  schedule {
    schedule_start_date {
<<<<<<< HEAD
      year  = 2018
      month = 10
      day   = 1
    }
    schedule_end_date {
      year  = 2019
      month = 10
      day   = 1
    }
    start_time_of_day {
      hours   = 0
      minutes = 30
      seconds = 0
      nanos   = 0
    }
	  repeat_interval = "604800s"
  }

  depends_on = [
    google_storage_bucket_iam_member.data_sink,
  ]
}
`, project, dataSinkBucketName, project, project, dataSourceBucketName)
=======
      year  = 2023
      month = 1
      day   = 15
    }
    schedule_end_date {
      year  = 2023
      month = 1
      day   = 15
    }
  }

	depends_on = [
    time_sleep.wait_120_seconds_2,
  ]
}
`, project, serviceAccountId, project, updatedServiceAccountId, project, dataSourceBucketName, project, dataSinkBucketName, description, project)
}

func testAccStorageTransferJob_withServiceAccount_removed(description, dataSourceBucketName, dataSinkBucketName, project string) string {
	return fmt.Sprintf(`

resource "google_storage_bucket" "source" {
  project       = "%s"
  name          = "%s"
  location      = "US"
  force_destroy = true
}

resource "google_storage_bucket" "sink" {
  project       = "%s"
  name          = "%s"
  location      = "US"
  force_destroy = true
}


data "google_storage_transfer_project_service_account" "default" {
  project = "%s"
}

resource "google_storage_bucket_iam_member" "source_iam" {
  bucket = google_storage_bucket.source.name
  role   = "roles/storage.admin"
  member = "serviceAccount:${data.google_storage_transfer_project_service_account.default.email}"
}

resource "google_storage_bucket_iam_member" "sink_iam" {
  bucket = google_storage_bucket.sink.name
  role   = "roles/storage.admin"
  member = "serviceAccount:${data.google_storage_transfer_project_service_account.default.email}"
}

resource "time_sleep" "wait_120_seconds_3" {
  depends_on = [
    google_storage_bucket_iam_member.source_iam,
    google_storage_bucket_iam_member.sink_iam,
  ]
  create_duration = "120s"
}

resource "google_storage_transfer_job" "with_sa" {
  description = "%s"
  project     = "%s"

  transfer_spec {
    gcs_data_source {
      bucket_name = google_storage_bucket.source.name
    }
    gcs_data_sink {
      bucket_name = google_storage_bucket.sink.name
    }
  }

  schedule {
    schedule_start_date {
      year  = 2023
      month = 1
      day   = 15
    }
    schedule_end_date {
      year  = 2023
      month = 1
      day   = 15
    }
  }

  depends_on = [
    time_sleep.wait_120_seconds_3,
  ]

}
`, project, dataSourceBucketName, project, dataSinkBucketName, project, description, project)
>>>>>>> e0ff7022
}<|MERGE_RESOLUTION|>--- conflicted
+++ resolved
@@ -624,13 +624,11 @@
 	})
 }
 
-func TestAccStorageTransferJob_transferUpdateToEmptyString(t *testing.T) {
+func TestAccStorageTransferJob_awsS3CompatibleDataSource(t *testing.T) {
 	t.Parallel()
 
 	testDataSourceBucketName := acctest.RandString(t, 10)
 	testDataSinkName := acctest.RandString(t, 10)
-	testTransferJobDescription := acctest.RandString(t, 10)
-	testTransferJobName := fmt.Sprintf("tf-test-transfer-job-%s", acctest.RandString(t, 10))
 
 	acctest.VcrTest(t, resource.TestCase{
 		PreCheck:                 func() { acctest.AccTestPreCheck(t) },
@@ -638,13 +636,20 @@
 		CheckDestroy:             testAccStorageTransferJobDestroyProducer(t),
 		Steps: []resource.TestStep{
 			{
-				Config: testAccStorageTransferJob_transferJobGcsPath(envvar.GetTestProjectFromEnv(), testDataSourceBucketName, testDataSinkName, testTransferJobDescription, testTransferJobName, "bar/"),
-			},
-			{
-				Config: testAccStorageTransferJob_transferJobGcsPath(envvar.GetTestProjectFromEnv(), testDataSourceBucketName, testDataSinkName, testTransferJobDescription, testTransferJobName, ""),
-			},
-			{
-				Config: testAccStorageTransferJob_transferJobGcsPath(envvar.GetTestProjectFromEnv(), testDataSourceBucketName, testDataSinkName, testTransferJobDescription, testTransferJobName, "bar/"),
+				Config: testAccStorageTransferJob_awsS3CompatibleDataSource(envvar.GetTestProjectFromEnv(), testDataSourceBucketName, testDataSinkName),
+			},
+			{
+				ResourceName:      "google_storage_transfer_job.transfer_job",
+				ImportState:       true,
+				ImportStateVerify: true,
+			},
+			{
+				Config: testAccStorageTransferJob_updateAwsS3CompatibleDataSource(envvar.GetTestProjectFromEnv(), testDataSourceBucketName, testDataSinkName),
+			},
+			{
+				ResourceName:      "google_storage_transfer_job.transfer_job",
+				ImportState:       true,
+				ImportStateVerify: true,
 			},
 		},
 	})
@@ -988,7 +993,7 @@
     }
 	  repeat_interval = "604800s"
   }
-
+  
   logging_config {
     log_actions      = [
       "COPY",
@@ -1163,7 +1168,7 @@
     }
 	  repeat_interval = "604800s"
   }
-
+  
   logging_config {
     log_actions      = [
       "COPY",
@@ -1189,7 +1194,7 @@
   data "google_storage_transfer_project_service_account" "default" {
     project = "%s"
   }
-
+  
   resource "google_storage_bucket" "data_source" {
     name          = "%s"
     project       = "%s"
@@ -1197,13 +1202,13 @@
     force_destroy = true
     uniform_bucket_level_access = true
   }
-
+  
   resource "google_storage_bucket_iam_member" "data_source" {
     bucket = google_storage_bucket.data_source.name
     role   = "roles/storage.admin"
     member = "serviceAccount:${data.google_storage_transfer_project_service_account.default.email}"
   }
-
+  
   resource "google_storage_bucket" "data_sink" {
     name          = "%s"
     project       = "%s"
@@ -1211,18 +1216,18 @@
     force_destroy = true
     uniform_bucket_level_access = true
   }
-
+  
   resource "google_storage_bucket_iam_member" "data_sink" {
     bucket = google_storage_bucket.data_sink.name
     role   = "roles/storage.admin"
     member = "serviceAccount:${data.google_storage_transfer_project_service_account.default.email}"
   }
-
+  
   resource "google_storage_transfer_job" "transfer_job" {
     name        = "transferJobs/%s"
     description = "%s"
     project     = "%s"
-
+  
     transfer_spec {
       gcs_data_source {
         bucket_name = google_storage_bucket.data_source.name
@@ -1233,7 +1238,7 @@
         path  = "foo/bar/"
       }
     }
-
+  
     schedule {
       schedule_start_date {
         year  = 2018
@@ -1253,7 +1258,7 @@
       }
       repeat_interval = "604800s"
     }
-
+  
     depends_on = [
       google_storage_bucket_iam_member.data_source,
       google_storage_bucket_iam_member.data_sink,
@@ -1438,7 +1443,7 @@
       path  = "foo/bar/"
     }
   }
-
+  
   logging_config {
     enable_on_prem_gcs_transfer_logs = true
   }
@@ -1573,7 +1578,7 @@
       bucket_name = google_storage_bucket.data_source.name
     }
   }
-
+  
   logging_config {
     enable_on_prem_gcs_transfer_logs = false
   }
@@ -2206,7 +2211,7 @@
       last_modified_since = "2020-01-01T00:00:00Z"
       last_modified_before = "2020-01-01T00:00:00Z"
       exclude_prefixes = [
-        "a/b/c",
+        "a/b/c", 
       ]
       include_prefixes = [
         "a/b"
@@ -2292,7 +2297,7 @@
       last_modified_since = "2020-01-01T00:00:00Z"
       last_modified_before = "2020-01-01T00:00:00Z"
       exclude_prefixes = [
-        "a/b/c",
+        "a/b/c", 
       ]
       include_prefixes = [
         "a/b"
@@ -2477,38 +2482,6 @@
 `, project, dataSourceBucketName, project, dataSinkBucketName, project, transferJobDescription, project)
 }
 
-<<<<<<< HEAD
-func TestAccStorageTransferJob_awsS3CompatibleDataSource(t *testing.T) {
-	t.Parallel()
-
-	testDataSourceBucketName := acctest.RandString(t, 10)
-	testDataSinkName := acctest.RandString(t, 10)
-
-	acctest.VcrTest(t, resource.TestCase{
-		PreCheck:                 func() { acctest.AccTestPreCheck(t) },
-		ProtoV5ProviderFactories: acctest.ProtoV5ProviderFactories(t),
-		CheckDestroy:             testAccStorageTransferJobDestroyProducer(t),
-		Steps: []resource.TestStep{
-			{
-				Config: testAccStorageTransferJob_awsS3CompatibleDataSource(envvar.GetTestProjectFromEnv(), testDataSourceBucketName, testDataSinkName),
-			},
-			{
-				ResourceName:      "google_storage_transfer_job.transfer_job",
-				ImportState:       true,
-				ImportStateVerify: true,
-			},
-			{
-				Config: testAccStorageTransferJob_updateAwsS3CompatibleDataSource(envvar.GetTestProjectFromEnv(), testDataSourceBucketName, testDataSinkName),
-			},
-			{
-				ResourceName:      "google_storage_transfer_job.transfer_job",
-				ImportState:       true,
-				ImportStateVerify: true,
-			},
-		},
-	})
-}
-
 func testAccStorageTransferJob_awsS3CompatibleDataSource(project string, dataSourceBucketName string, dataSinkBucketName string) string {
 	return fmt.Sprintf(`
 data "google_storage_transfer_project_service_account" "default" {
@@ -2518,109 +2491,10 @@
 resource "google_storage_bucket" "data_sink" {
   name          = "%s"
   project       = "%s"
-=======
-func testAccStorageTransferJob_transferJobGcsPath(project string, dataSourceBucketName string, dataSinkBucketName string, transferJobDescription string, testTransferJobName string, gcsPath string) string {
-	return fmt.Sprintf(`
-  data "google_storage_transfer_project_service_account" "default" {
-    project = "%s"
-  }
-
-  resource "google_storage_bucket" "data_source" {
-    name          = "%s"
-    project       = "%s"
-    location      = "US"
-    force_destroy = true
-    uniform_bucket_level_access = true
-  }
-
-  resource "google_storage_bucket_iam_member" "data_source" {
-    bucket = google_storage_bucket.data_source.name
-    role   = "roles/storage.admin"
-    member = "serviceAccount:${data.google_storage_transfer_project_service_account.default.email}"
-  }
-
-  resource "google_storage_bucket" "data_sink" {
-    name          = "%s"
-    project       = "%s"
-    location      = "US"
-    force_destroy = true
-    uniform_bucket_level_access = true
-  }
-
-  resource "google_storage_bucket_iam_member" "data_sink" {
-    bucket = google_storage_bucket.data_sink.name
-    role   = "roles/storage.admin"
-    member = "serviceAccount:${data.google_storage_transfer_project_service_account.default.email}"
-  }
-
-  resource "google_storage_transfer_job" "transfer_job" {
-    name        = "transferJobs/%s"
-    description = "%s"
-    project     = "%s"
-
-    transfer_spec {
-      gcs_data_source {
-        bucket_name = google_storage_bucket.data_source.name
-        path  = "foo/"
-      }
-      gcs_data_sink {
-        bucket_name = google_storage_bucket.data_sink.name
-        path  = "%s"
-      }
-    }
-
-    schedule {
-      schedule_start_date {
-        year  = 2018
-        month = 10
-        day   = 1
-      }
-      schedule_end_date {
-        year  = 2019
-        month = 10
-        day   = 1
-      }
-      start_time_of_day {
-        hours   = 0
-        minutes = 30
-        seconds = 0
-        nanos   = 0
-      }
-      repeat_interval = "604800s"
-    }
-
-    depends_on = [
-      google_storage_bucket_iam_member.data_source,
-      google_storage_bucket_iam_member.data_sink,
-    ]
-  }
-  `, project, dataSourceBucketName, project, dataSinkBucketName, project, testTransferJobName, transferJobDescription, project, gcsPath)
-}
-
-func testAccStorageTransferJob_withServiceAccount(description, dataSourceBucketName, dataSinkBucketName, serviceAccountId, project string) string {
-	return fmt.Sprintf(`
-resource "google_service_account" "test_account" {
-  project      = "%s"
-  account_id   = "%s"
-  display_name = "Test Service Account"
-}
-
-resource "google_storage_bucket" "source" {
-  project       = "%s"
-  name          = "%s"
-  location      = "US"
-  force_destroy = true
-}
-
-resource "google_storage_bucket" "sink" {
-  project       = "%s"
-  name          = "%s"
->>>>>>> e0ff7022
-  location      = "US"
-  force_destroy = true
-}
-
-<<<<<<< HEAD
+  location      = "US"
+  force_destroy = true
+}
+
 resource "google_storage_bucket_iam_member" "data_sink" {
   bucket = google_storage_bucket.data_sink.name
   role   = "roles/storage.admin"
@@ -2647,55 +2521,11 @@
     gcs_data_sink {
       bucket_name = google_storage_bucket.data_sink.name
       path        = "foo/bar/"
-=======
-resource "google_storage_bucket_iam_member" "source_iam" {
-  bucket = google_storage_bucket.source.name
-  role   = "roles/storage.admin"
-  member = "serviceAccount:${google_service_account.test_account.email}"
-}
-
-resource "google_storage_bucket_iam_member" "sink_iam" {
-  bucket = google_storage_bucket.sink.name
-  role   = "roles/storage.admin"
-  member = "serviceAccount:${google_service_account.test_account.email}"
-}
-
-data "google_storage_transfer_project_service_account" "transfer_sa" {
-}
-
-resource "google_service_account_iam_member" "token_creator" {
-  service_account_id = google_service_account.test_account.name
-  role               = "roles/iam.serviceAccountTokenCreator"
-  member             = "serviceAccount:${data.google_storage_transfer_project_service_account.transfer_sa.email}"
-}
-
-resource "time_sleep" "wait_120_seconds" {
-  depends_on = [
-		google_service_account_iam_member.token_creator,
-		google_storage_bucket_iam_member.source_iam,
-		google_storage_bucket_iam_member.sink_iam,
-	]
-  create_duration = "120s"
-}
-
-resource "google_storage_transfer_job" "with_sa" {
-  description = "%s"
-  project     = "%s"
-  service_account = google_service_account.test_account.email
-
-  transfer_spec {
-    gcs_data_source {
-      bucket_name = google_storage_bucket.source.name
-    }
-    gcs_data_sink {
-      bucket_name = google_storage_bucket.sink.name
->>>>>>> e0ff7022
     }
   }
 
   schedule {
     schedule_start_date {
-<<<<<<< HEAD
       year  = 2018
       month = 10
       day   = 1
@@ -2730,55 +2560,10 @@
 resource "google_storage_bucket" "data_sink" {
   name          = "%s"
   project       = "%s"
-=======
-      year  = 2023
-      month = 1
-      day   = 15
-    }
-    schedule_end_date {
-      year  = 2023
-      month = 1
-      day   = 15
-    }
-  }
-
-	depends_on = [
-    time_sleep.wait_120_seconds,
-  ]
-}
-`, project, serviceAccountId, project, dataSourceBucketName, project, dataSinkBucketName, description, project)
-}
-
-func testAccStorageTransferJob_withServiceAccount_updated(description, dataSourceBucketName, dataSinkBucketName, serviceAccountId, updatedServiceAccountId, project string) string {
-	return fmt.Sprintf(`
-resource "google_service_account" "test_account" {
-  project      = "%s"
-  account_id   = "%s"
-  display_name = "Test Service Account"
-}
-
-resource "google_service_account" "test_account_2" {
-  project      = "%s"
-  account_id   = "%s"
-  display_name = "Test Service Account 2"
-}
-
-resource "google_storage_bucket" "source" {
-  project       = "%s"
-  name          = "%s"
-  location      = "US"
-  force_destroy = true
-}
-
-resource "google_storage_bucket" "sink" {
-  project       = "%s"
-  name          = "%s"
->>>>>>> e0ff7022
-  location      = "US"
-  force_destroy = true
-}
-
-<<<<<<< HEAD
+  location      = "US"
+  force_destroy = true
+}
+
 resource "google_storage_bucket_iam_member" "data_sink" {
   bucket = google_storage_bucket.data_sink.name
   role   = "roles/storage.admin"
@@ -2804,7 +2589,150 @@
     gcs_data_sink {
       bucket_name = google_storage_bucket.data_sink.name
       path        = "foo/bar/"
-=======
+    }
+  }
+
+  schedule {
+    schedule_start_date {
+      year  = 2018
+      month = 10
+      day   = 1
+    }
+    schedule_end_date {
+      year  = 2019
+      month = 10
+      day   = 1
+    }
+    start_time_of_day {
+      hours   = 0
+      minutes = 30
+      seconds = 0
+      nanos   = 0
+    }
+	  repeat_interval = "604800s"
+  }
+
+  depends_on = [
+    google_storage_bucket_iam_member.data_sink,
+  ]
+}
+`, project, dataSinkBucketName, project, project, dataSourceBucketName)
+}
+
+func testAccStorageTransferJob_withServiceAccount(description, dataSourceBucketName, dataSinkBucketName, serviceAccountId, project string) string {
+	return fmt.Sprintf(`
+resource "google_service_account" "test_account" {
+  project      = "%s"
+  account_id   = "%s"
+  display_name = "Test Service Account"
+}
+
+resource "google_storage_bucket" "source" {
+  project       = "%s"
+  name          = "%s"
+  location      = "US"
+  force_destroy = true
+}
+
+resource "google_storage_bucket" "sink" {
+  project       = "%s"
+  name          = "%s"
+  location      = "US"
+  force_destroy = true
+}
+
+resource "google_storage_bucket_iam_member" "source_iam" {
+  bucket = google_storage_bucket.source.name
+  role   = "roles/storage.admin"
+  member = "serviceAccount:${google_service_account.test_account.email}"
+}
+
+resource "google_storage_bucket_iam_member" "sink_iam" {
+  bucket = google_storage_bucket.sink.name
+  role   = "roles/storage.admin"
+  member = "serviceAccount:${google_service_account.test_account.email}"
+}
+
+data "google_storage_transfer_project_service_account" "transfer_sa" {
+}
+
+resource "google_service_account_iam_member" "token_creator" {
+  service_account_id = google_service_account.test_account.name
+  role               = "roles/iam.serviceAccountTokenCreator"
+  member             = "serviceAccount:${data.google_storage_transfer_project_service_account.transfer_sa.email}"
+}
+
+resource "time_sleep" "wait_120_seconds" {
+  depends_on = [
+		google_service_account_iam_member.token_creator,
+		google_storage_bucket_iam_member.source_iam,
+		google_storage_bucket_iam_member.sink_iam,
+	]
+  create_duration = "120s"
+}
+
+resource "google_storage_transfer_job" "with_sa" {
+  description = "%s"
+  project     = "%s"
+  service_account = google_service_account.test_account.email
+
+  transfer_spec {
+    gcs_data_source {
+      bucket_name = google_storage_bucket.source.name
+    }
+    gcs_data_sink {
+      bucket_name = google_storage_bucket.sink.name
+    }
+  }
+
+  schedule {
+    schedule_start_date {
+      year  = 2023
+      month = 1
+      day   = 15
+    }
+    schedule_end_date {
+      year  = 2023
+      month = 1
+      day   = 15
+    }
+  }
+
+	depends_on = [
+    time_sleep.wait_120_seconds,
+  ]
+}
+`, project, serviceAccountId, project, dataSourceBucketName, project, dataSinkBucketName, description, project)
+}
+
+func testAccStorageTransferJob_withServiceAccount_updated(description, dataSourceBucketName, dataSinkBucketName, serviceAccountId, updatedServiceAccountId, project string) string {
+	return fmt.Sprintf(`
+resource "google_service_account" "test_account" {
+  project      = "%s"
+  account_id   = "%s"
+  display_name = "Test Service Account"
+}
+
+resource "google_service_account" "test_account_2" {
+  project      = "%s"
+  account_id   = "%s"
+  display_name = "Test Service Account 2"
+}
+
+resource "google_storage_bucket" "source" {
+  project       = "%s"
+  name          = "%s"
+  location      = "US"
+  force_destroy = true
+}
+
+resource "google_storage_bucket" "sink" {
+  project       = "%s"
+  name          = "%s"
+  location      = "US"
+  force_destroy = true
+}
+
 resource "google_storage_bucket_iam_member" "source_iam" {
   bucket = google_storage_bucket.source.name
   role   = "roles/storage.admin"
@@ -2846,37 +2774,11 @@
     }
     gcs_data_sink {
       bucket_name = google_storage_bucket.sink.name
->>>>>>> e0ff7022
     }
   }
 
   schedule {
     schedule_start_date {
-<<<<<<< HEAD
-      year  = 2018
-      month = 10
-      day   = 1
-    }
-    schedule_end_date {
-      year  = 2019
-      month = 10
-      day   = 1
-    }
-    start_time_of_day {
-      hours   = 0
-      minutes = 30
-      seconds = 0
-      nanos   = 0
-    }
-	  repeat_interval = "604800s"
-  }
-
-  depends_on = [
-    google_storage_bucket_iam_member.data_sink,
-  ]
-}
-`, project, dataSinkBucketName, project, project, dataSourceBucketName)
-=======
       year  = 2023
       month = 1
       day   = 15
@@ -2969,5 +2871,4 @@
 
 }
 `, project, dataSourceBucketName, project, dataSinkBucketName, project, description, project)
->>>>>>> e0ff7022
 }